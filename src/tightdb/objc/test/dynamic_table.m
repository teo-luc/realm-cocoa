--- conflicted
+++ resolved
@@ -104,42 +104,42 @@
 {
     // Add row using object literate
     TightdbTable* t = [[TightdbTable alloc] init];
-    [t addColumnWithType:tightdb_Int andName:@"first"];
-    if (![t insertObject:@[ @1 ] atRowIndex:0])
+    [t addColumnWithName:@"first" andType:tightdb_Int];
+    if (![t insertRow:@[ @1 ] atRowIndex:0])
         STFail(@"Impossible!");
-    if ([t count] != 1)
+    if ([t rowCount] != 1)
         STFail(@"Expected 1 row");
-    if (![t insertObject:@[ @2 ] atRowIndex:0])
+    if (![t insertRow:@[ @2 ] atRowIndex:0])
         STFail(@"Impossible!");
-    if ([t count] != 2)
+    if ([t rowCount] != 2)
         STFail(@"Expected 2 rows");
-    if ([t getIntInColumn:0 atRow:1] != 1)
+    if ([t intInColumnWithIndex:0 atRowIndex:1] != 1)
         STFail(@"Value 1 expected");
-    if ([t getIntInColumn:0 atRow:0] != 2)
+    if ([t intInColumnWithIndex:0 atRowIndex:0] != 2)
         STFail(@"Value 2 expected");
-    if ([t insertObject:@[@"Hello"] atRowIndex:0])
+    if ([t insertRow:@[@"Hello"] atRowIndex:0])
         STFail(@"Wrong type");
-    if ([t insertObject:@[@1, @"Hello"] atRowIndex:0])
+    if ([t insertRow:@[@1, @"Hello"] atRowIndex:0])
         STFail(@"Wrong number of columns");
 }
 
 -(void)testUpdateRowIntColumn
 {
     TightdbTable* t = [[TightdbTable alloc] init];
-    [t addColumnWithType:tightdb_Int andName:@"first"];
-    [t insertObject:@[@1] atRowIndex:0];
+    [t addColumnWithName:@"first" andType:tightdb_Int];
+    [t insertRow:@[@1] atRowIndex:0];
     t[0] = @[@2];
-    if ([t getIntInColumn:0 atRow:0] != 2)
+    if ([t intInColumnWithIndex:0 atRowIndex:0] != 2)
         STFail(@"Value 2 expected");
 }
 
 -(void)testUpdateRowWithLabelsIntColumn
 {
     TightdbTable* t = [[TightdbTable alloc] init];
-    [t addColumnWithType:tightdb_Int andName:@"first"];
-    [t insertObject:@[@1] atRowIndex:0];
+    [t addColumnWithName:@"first" andType:tightdb_Int];
+    [t insertRow:@[@1] atRowIndex:0];
     t[0] = @{@"first": @2};
-    if ([t getIntInColumn:0 atRow:0] != 2)
+    if ([t intInColumnWithIndex:0 atRowIndex:0] != 2)
         STFail(@"Value 2 expected");
 }
 
@@ -148,39 +148,39 @@
 {
     // Add row using object literate
     TightdbTable* t = [[TightdbTable alloc] init];
-    [t addColumnWithType:tightdb_Int andName:@"first"];
+    [t addColumnWithName:@"first" andType:tightdb_Int];
     
     if (![t appendRow:@{ @"first": @1 }])
         STFail(@"Impossible!");
-    if ([t count] != 1)
+    if ([t rowCount] != 1)
         STFail(@"Expected 1 row");
 
     if (![t appendRow:@{ @"first": @2 }])
         STFail(@"Impossible!");
-    if ([t count] != 2)
+    if ([t rowCount] != 2)
         STFail(@"Expected 2 rows");
 
-    if ([t getIntInColumn:0 atRow:0] != 1)
+    if ([t intInColumnWithIndex:0 atRowIndex:0] != 1)
         STFail(@"Value 1 expected");
-    if ([t getIntInColumn:0 atRow:1] != 2)
+    if ([t intInColumnWithIndex:0 atRowIndex:1] != 2)
         STFail(@"Value 2 expected");
 
     if ([t appendRow:@{ @"first": @"Hello" }])
         STFail(@"Wrong type");
-    if ([t count] != 2)
+    if ([t rowCount] != 2)
         STFail(@"Expected 2 rows");
 
     if (![t appendRow:@{ @"first": @1, @"second": @"Hello"}])
         STFail(@"Has 'first'");
-    if ([t count] != 3)
+    if ([t rowCount] != 3)
         STFail(@"Expected 3 rows");
 
 
     if (![t appendRow:@{ @"second": @1 }])
         STFail(@"This is impossible");
-    if ([t count] != 4)
+    if ([t rowCount] != 4)
         STFail(@"Expected 4 rows");
-    if ([t getIntInColumn:0 atRow:3] != 0)
+    if ([t intInColumnWithIndex:0 atRowIndex:3] != 0)
         STFail(@"Value 0 expected");
 }
 
@@ -188,39 +188,39 @@
 {
     // Add row using object literate
     TightdbTable* t = [[TightdbTable alloc] init];
-    [t addColumnWithType:tightdb_Int andName:@"first"];
-    
-    if (![t insertObject:@{ @"first": @1 } atRowIndex:0])
+    [t addColumnWithName:@"first" andType:tightdb_Int];
+    
+    if (![t insertRow:@{ @"first": @1 } atRowIndex:0])
         STFail(@"Impossible!");
-    if ([t count] != 1)
+    if ([t rowCount] != 1)
         STFail(@"Expected 1 row");
     
-    if (![t insertObject:@{ @"first": @2 } atRowIndex:0])
+    if (![t insertRow:@{ @"first": @2 } atRowIndex:0])
         STFail(@"Impossible!");
-    if ([t count] != 2)
+    if ([t rowCount] != 2)
         STFail(@"Expected 2 rows");
     
-    if ([t getIntInColumn:0 atRow:1] != 1)
+    if ([t intInColumnWithIndex:0 atRowIndex:1] != 1)
         STFail(@"Value 1 expected");
-    if ([t getIntInColumn:0 atRow:0] != 2)
+    if ([t intInColumnWithIndex:0 atRowIndex:0] != 2)
         STFail(@"Value 2 expected");
     
-    if ([t insertObject:@{ @"first": @"Hello" } atRowIndex:0])
+    if ([t insertRow:@{ @"first": @"Hello" } atRowIndex:0])
         STFail(@"Wrong type");
-    if ([t count] != 2)
+    if ([t rowCount] != 2)
         STFail(@"Expected 2 rows");
     
-    if (![t insertObject:@{ @"first": @3, @"second": @"Hello"} atRowIndex:0])
+    if (![t insertRow:@{ @"first": @3, @"second": @"Hello"} atRowIndex:0])
         STFail(@"Has 'first'");
-    if ([t count] != 3)
+    if ([t rowCount] != 3)
         STFail(@"Expected 3 rows");
     
     
-    if (![t insertObject:@{ @"second": @4 } atRowIndex:0])
+    if (![t insertRow:@{ @"second": @4 } atRowIndex:0])
         STFail(@"This is impossible");
-    if ([t count] != 4)
+    if ([t rowCount] != 4)
         STFail(@"Expected 4 rows");
-    if ([t getIntInColumn:0 atRow:0] != 0)
+    if ([t intInColumnWithIndex:0 atRowIndex:0] != 0)
         STFail(@"Value 0 expected");
 }
 
@@ -246,15 +246,15 @@
 -(void)testAppendRowWithLabelsIntStringColumns
 {
     TightdbTable* t = [[TightdbTable alloc] init];
-    [t addColumnWithType:tightdb_Int andName:@"first"];
-    [t addColumnWithType:tightdb_String andName:@"second"];
+    [t addColumnWithName:@"first" andType:tightdb_Int];
+    [t addColumnWithName:@"second" andType:tightdb_String];
     if (![t appendRow:@{@"first": @1, @"second": @"Hello"}])
         STFail(@"appendRowWithLabels 1");
-    if ([t count] != 1)
+    if ([t rowCount] != 1)
         STFail(@"1 row expected");
-    if ([t getIntInColumn:0 atRow:0] != 1)
+    if ([t intInColumnWithIndex:0 atRowIndex:0] != 1)
         STFail(@"Value 1 expected");
-    if (![[t getStringInColumn:1 atRow:0] isEqualToString:@"Hello"])
+    if (![[t stringInColumnWithIndex:1 atRowIndex:0] isEqualToString:@"Hello"])
         STFail(@"Value 'Hello' expected");
     if ([t appendRow:@{@"first": @1, @"second": @2}])
         STFail(@"appendRowWithLabels 2");
@@ -274,10 +274,10 @@
 -(void)testAppendRowWithLabelsDoubleColumn
 {
     TightdbTable* t = [[TightdbTable alloc] init];
-    [t addColumnWithType:tightdb_Double andName:@"first"];
+    [t addColumnWithName:@"first" andType:tightdb_Double];
     if (![t appendRow:@{@"first": @3.14}])  /* double is default */
         STFail(@"Cannot insert 'double'");
-    if ([t count] != 1)
+    if ([t rowCount] != 1)
         STFail(@"1 row expected");
 }
 
@@ -294,10 +294,10 @@
 -(void)testAppendRowWithLabelsFloatColumn
 {
     TightdbTable* t = [[TightdbTable alloc] init];
-    [t addColumnWithType:tightdb_Float andName:@"first"];
+    [t addColumnWithName:@"first" andType:tightdb_Float];
     if (![t appendRow:@{@"first": @3.14F}])  /* F == float */
         STFail(@"Cannot insert 'float'");
-    if ([t count] != 1)
+    if ([t rowCount] != 1)
         STFail(@"1 row expected");
 }
 
@@ -320,17 +320,17 @@
 -(void)testAppendRowWithLabelsDateColumn
 {
     TightdbTable* t = [[TightdbTable alloc] init];
-    [t addColumnWithType:tightdb_Date andName:@"first"];
+    [t addColumnWithName:@"first" andType:tightdb_Date];
 
     if (![t appendRow:@{@"first": @1000000000}])  /* 2001-09-09 01:46:40 */
         STFail(@"Cannot insert 'time_t'");
-    if ([t count] != 1)
+    if ([t rowCount] != 1)
         STFail(@"1 row expected");
     
     NSDate *d = [[NSDate alloc] initWithString:@"2001-09-09 01:46:40 +0000"];
     if (![t appendRow:@{@"first": d}])
         STFail(@"Cannot insert 'NSDate'");
-    if ([t count] != 2)
+    if ([t rowCount] != 2)
         STFail(@"2 rows excepted");
 }
 
@@ -339,12 +339,7 @@
     const char bin[4] = { 0, 1, 2, 3 };
     TightdbBinary* bin2 = [[TightdbBinary alloc] initWithData:bin size:sizeof bin];
     TightdbTable* t = [[TightdbTable alloc] init];
-<<<<<<< HEAD
-    [t addColumnWithType:tightdb_Binary andName:@"first"];
-    
-=======
     [t addColumnWithName:@"first" andType:tightdb_Binary];
->>>>>>> f382ec37
     if (![t appendRow:@[bin2]])
         STFail(@"Cannot insert 'binary'");
     if ([t rowCount] != 1)
@@ -363,17 +358,17 @@
     const char bin[4] = { 0, 1, 2, 3 };
     TightdbBinary* bin2 = [[TightdbBinary alloc] initWithData:bin size:sizeof bin];
     TightdbTable* t = [[TightdbTable alloc] init];
-    [t addColumnWithType:tightdb_Binary andName:@"first"];
+    [t addColumnWithName:@"first" andType:tightdb_Binary];
 
     if (![t appendRow:@{@"first": bin2}])
         STFail(@"Cannot insert 'binary'");
-    if ([t count] != 1)
+    if ([t rowCount] != 1)
         STFail(@"1 row expected");
 
     NSData *nsd = [NSData dataWithBytes:(const void *)bin length:4];
     if (![t appendRow:@{@"first": nsd}])
         STFail(@"Cannot insert 'NSData'");
-    if ([t count] != 2)
+    if ([t rowCount] != 2)
         STFail(@"2 rows excepted");
 }
 
@@ -414,10 +409,10 @@
 -(void)testAppendRowWithLabelsBoolColumn
 {
     TightdbTable *t = [[TightdbTable alloc] init];
-    [t addColumnWithType:tightdb_Bool andName:@"first"];
+    [t addColumnWithName:@"first" andType:tightdb_Bool];
     STAssertTrue(([t appendRow:@{@"first": @YES}]), @"Cannot append bool column.");
     STAssertTrue(([t appendRow:@{@"first": @NO}]), @"Cannot append bool column.");
-    STAssertEquals((size_t)2, [t count], @"2 rows expected");
+    STAssertEquals((size_t)2, [t rowCount], @"2 rows expected");
 }
 
 -(void)testAppendRowsIntSubtableColumns
@@ -483,30 +478,30 @@
     TightdbBinary* bin2 = [[TightdbBinary alloc] initWithData:bin size:sizeof bin];
     
     TightdbTable* t = [[TightdbTable alloc] init];
-    [t addColumnWithType:tightdb_Mixed andName:@"first"];
+    [t addColumnWithName:@"first" andType:tightdb_Mixed];
     if (![t appendRow:@{@"first": @1}])
         STFail(@"Cannot insert 'int'");
-    if ([t count] != 1)
+    if ([t rowCount] != 1)
         STFail(@"1 row excepted");
     if (![t appendRow:@{@"first": @"Hello"}])
         STFail(@"Cannot insert 'string'");
-    if ([t count] != 2)
+    if ([t rowCount] != 2)
         STFail(@"2 rows excepted");
     if (![t appendRow:@{@"first": @3.14f}])
         STFail(@"Cannot insert 'float'");
-    if ([t count] != 3)
+    if ([t rowCount] != 3)
         STFail(@"3 rows excepted");
     if (![t appendRow:@{@"first": @3.14}])
         STFail(@"Cannot insert 'double'");
-    if ([t count] != 4)
+    if ([t rowCount] != 4)
         STFail(@"4 rows excepted");
     if (![t appendRow:@{@"first": @YES}])
         STFail(@"Cannot insert 'bool'");
-    if ([t count] != 5)
+    if ([t rowCount] != 5)
         STFail(@"5 rows excepted");
     if (![t appendRow:@{@"first": bin2}])
         STFail(@"Cannot insert 'binary'");
-    if ([t count] != 6)
+    if ([t rowCount] != 6)
         STFail(@"6 rows excepted");
     }
 
@@ -1108,9 +1103,8 @@
     STAssertTrue([[c stringInColumnWithIndex:1] isEqual:@"test"], @"table[0].second");
 
     // Same but used directly
-<<<<<<< HEAD
-    STAssertEquals([_table[0] getIntInColumn:0], (int64_t)506, @"table[0].first");
-    STAssertTrue([[_table[0] getStringInColumn:1] isEqual:@"test"], @"table[0].second");
+    STAssertEquals([_table[0] intInColumnWithIndex:0], (int64_t)506, @"table[0].first");
+    STAssertTrue([[_table[0] stringInColumnWithIndex:1] isEqual:@"test"], @"table[0].second");
 }
 
 - (void)testTableDynamic_Cursor_Subscripting
@@ -1119,8 +1113,8 @@
     STAssertNotNil(_table, @"Table is nil");
 
     // 1. Add two columns
-    [_table addColumnWithType:tightdb_Int andName:@"first"];
-    [_table addColumnWithType:tightdb_String andName:@"second"];
+    [_table addColumnWithName:@"first" andType:tightdb_Int];
+    [_table addColumnWithName:@"second" andType:tightdb_String];
 
     TightdbCursor* c;
 
@@ -1128,10 +1122,8 @@
     c = [_table addEmptyRow];
     c[0] = @506;
     c[1] = @"test";
-=======
     STAssertEquals([_table[0] intInColumnWithIndex:0], (int64_t)506, @"table[0].first");
     STAssertTrue([[_table[0] stringInColumnWithIndex:1] isEqual:@"test"], @"table[0].second");
->>>>>>> f382ec37
 
     c = [_table addEmptyRow];
     c[@"first"]  = @4;
