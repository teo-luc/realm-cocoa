--- conflicted
+++ resolved
@@ -24,11 +24,7 @@
 #import "RLMResults_Private.hpp"
 #import "RLMSchema_Private.hpp"
 #import "RLMSyncPermission_Private.hpp"
-<<<<<<< HEAD
-#import "RLMSyncUser_Private.hpp"
-=======
 #import "RLMSyncUtil_Private.hpp"
->>>>>>> 2a0f5106
 #import "RLMUtil.hpp"
 
 #import "object.hpp"
@@ -90,14 +86,6 @@
     return NSStringFromClass([RLMSyncPermission class]);
 }
 
-<<<<<<< HEAD
-- (RLMSyncPermission *)objectAtIndex:(NSInteger)index {
-    try {
-        Object permission(_results.get_realm(), _results.get_object_schema(), _results.get(index));
-        return [[RLMSyncPermission alloc] initWithPermission:Permission(permission)];
-    } catch (std::exception const& ex) {
-        @throw RLMException(ex);
-=======
 - (RLMRealm *)realm {
     return nil;
 }
@@ -126,7 +114,6 @@
     NSString *path = object.path;
     if ([path rangeOfString:@"~"].location != NSNotFound) {
         path = [path stringByReplacingOccurrencesOfString:@"~" withString:object.identity];
->>>>>>> 2a0f5106
     }
     // Build the predicate. (Don't match the actual permission flags; path and identity identify a permission.)
     NSPredicate *p = [NSPredicate predicateWithFormat:@"%K = %@ AND %K = %@",
@@ -166,10 +153,6 @@
     });
 }
 
-<<<<<<< HEAD
-- (RLMSyncPermission *)firstObject {
-    return self.count == 0 ? nil : [self objectAtIndex:0];
-=======
 #pragma clang diagnostic push
 #pragma clang diagnostic ignored "-Wmismatched-parameter-types"
 - (RLMNotificationToken *)addNotificationBlock:(void(^)(RLMSyncPermissionResults *results,
@@ -186,20 +169,9 @@
         }
     };
     return [[RLMCancellationToken alloc] initWithToken:_results.add_notification_callback(std::move(cb)) realm:nil];
->>>>>>> 2a0f5106
 }
 #pragma clang diagnostic pop
 
-<<<<<<< HEAD
-- (RLMSyncPermission *)lastObject {
-    return self.count == 0 ? nil : [self objectAtIndex:(self.count - 1)];
-}
-
-- (NSInteger)indexOfObject:(RLMSyncPermission *)object {
-    for (int i=0; i<self.count; i++) {
-        if ([[self objectAtIndex:i] isEqual:object]) {
-            return i;
-=======
 - (id)aggregate:(__unused NSString *)property
          method:(__unused util::Optional<Mixed> (Results::*)(size_t))method
      methodName:(__unused NSString *)methodName returnNilForEmpty:(__unused BOOL)returnNilForEmpty {
@@ -220,7 +192,6 @@
     } else {
         for (size_t i = 0; i < count; i++) {
             [results addObject:[[self objectAtIndex:i] valueForKey:key] ?: NSNull.null];
->>>>>>> 2a0f5106
         }
     }
     return results;
