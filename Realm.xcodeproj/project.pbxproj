// !$*UTF8*$!
{
	archiveVersion = 1;
	classes = {
	};
	objectVersion = 46;
	objects = {

/* Begin PBXAggregateTarget section */
		5D0A40841C62ACCC00BBB612 /* Check For Supported Swift Version */ = {
			isa = PBXAggregateTarget;
			buildConfigurationList = 5D0A40851C62ACCC00BBB612 /* Build configuration list for PBXAggregateTarget "Check For Supported Swift Version" */;
			buildPhases = (
				5D0A40881C62ACD500BBB612 /* ShellScript */,
			);
			dependencies = (
				5D0A408A1C62ACE100BBB612 /* PBXTargetDependency */,
			);
			name = "Check For Supported Swift Version";
			productName = "Check For Supported Swift Version";
		};
		C04B4BD71B55C47600FAE58E /* Set Swift Version */ = {
			isa = PBXAggregateTarget;
			buildConfigurationList = C04B4BDA1B55C47600FAE58E /* Build configuration list for PBXAggregateTarget "Set Swift Version" */;
			buildPhases = (
				C04B4BDB1B55C47A00FAE58E /* Set Swift Version */,
			);
			dependencies = (
			);
			name = "Set Swift Version";
			productName = "Swift Version";
		};
		E83EAC791BED3D880085CCD2 /* SwiftLint */ = {
			isa = PBXAggregateTarget;
			buildConfigurationList = E83EAC7C1BED3D880085CCD2 /* Build configuration list for PBXAggregateTarget "SwiftLint" */;
			buildPhases = (
				E83EAC7D1BED3D8F0085CCD2 /* Run SwiftLint */,
			);
			dependencies = (
			);
			name = SwiftLint;
			productName = SwiftLint;
		};
/* End PBXAggregateTarget section */

/* Begin PBXBuildFile section */
		0207AB87195DFA15007EFB12 /* MigrationTests.mm in Sources */ = {isa = PBXBuildFile; fileRef = 0207AB85195DFA15007EFB12 /* MigrationTests.mm */; };
		0207AB88195DFA15007EFB12 /* MigrationTests.mm in Sources */ = {isa = PBXBuildFile; fileRef = 0207AB85195DFA15007EFB12 /* MigrationTests.mm */; };
		0207AB89195DFA15007EFB12 /* SchemaTests.mm in Sources */ = {isa = PBXBuildFile; fileRef = 0207AB86195DFA15007EFB12 /* SchemaTests.mm */; };
		0207AB8A195DFA15007EFB12 /* SchemaTests.mm in Sources */ = {isa = PBXBuildFile; fileRef = 0207AB86195DFA15007EFB12 /* SchemaTests.mm */; };
		021A88321AAFB5C800EEAC84 /* EncryptionTests.mm in Sources */ = {isa = PBXBuildFile; fileRef = 021A882F1AAFB5BE00EEAC84 /* EncryptionTests.mm */; };
		021A88331AAFB5C900EEAC84 /* EncryptionTests.mm in Sources */ = {isa = PBXBuildFile; fileRef = 021A882F1AAFB5BE00EEAC84 /* EncryptionTests.mm */; };
		021A88361AAFB5CD00EEAC84 /* ObjectSchemaTests.m in Sources */ = {isa = PBXBuildFile; fileRef = 021A88301AAFB5BE00EEAC84 /* ObjectSchemaTests.m */; };
		021A88371AAFB5CE00EEAC84 /* ObjectSchemaTests.m in Sources */ = {isa = PBXBuildFile; fileRef = 021A88301AAFB5BE00EEAC84 /* ObjectSchemaTests.m */; };
		027A4D2C1AB1012500AA46F9 /* InterprocessTests.m in Sources */ = {isa = PBXBuildFile; fileRef = 027A4D291AB1012500AA46F9 /* InterprocessTests.m */; };
		027A4D2D1AB1012500AA46F9 /* RLMMultiProcessTestCase.m in Sources */ = {isa = PBXBuildFile; fileRef = 027A4D2B1AB1012500AA46F9 /* RLMMultiProcessTestCase.m */; };
		028481CB19CCFC9C0097A416 /* RLMTestObjects.m in Sources */ = {isa = PBXBuildFile; fileRef = E81A1FC71955FE0100FDED82 /* RLMTestObjects.m */; };
		028481EF19CD032C0097A416 /* RLMTestObjects.m in Sources */ = {isa = PBXBuildFile; fileRef = E81A1FC71955FE0100FDED82 /* RLMTestObjects.m */; };
		02AFB4631A80343600E11938 /* PropertyTests.m in Sources */ = {isa = PBXBuildFile; fileRef = 02AFB4611A80343600E11938 /* PropertyTests.m */; };
		02AFB4641A80343600E11938 /* PropertyTests.m in Sources */ = {isa = PBXBuildFile; fileRef = 02AFB4611A80343600E11938 /* PropertyTests.m */; };
		02AFB4671A80343600E11938 /* ResultsTests.m in Sources */ = {isa = PBXBuildFile; fileRef = 02AFB4621A80343600E11938 /* ResultsTests.m */; };
		02AFB4681A80343600E11938 /* ResultsTests.m in Sources */ = {isa = PBXBuildFile; fileRef = 02AFB4621A80343600E11938 /* ResultsTests.m */; };
		02E334C31A5F41C7009F8810 /* DynamicTests.m in Sources */ = {isa = PBXBuildFile; fileRef = E81A1FBA1955FE0100FDED82 /* DynamicTests.m */; };
		17051FCE1D93DA0A00EF8E67 /* RLMSyncUser.mm in Sources */ = {isa = PBXBuildFile; fileRef = 1ABDCDAF1D793008003489E3 /* RLMSyncUser.mm */; };
		17051FCF1D93E05D00EF8E67 /* RLMJSONModels.m in Sources */ = {isa = PBXBuildFile; fileRef = 1A6921D21D779774004C3232 /* RLMJSONModels.m */; };
		17051FD01D93E0CC00EF8E67 /* RLMSyncCredentials.m in Sources */ = {isa = PBXBuildFile; fileRef = 1AAF4D201D66585B00058FAD /* RLMSyncCredentials.m */; };
		1A0512721D873F3300806AEC /* RLMSyncConfiguration.mm in Sources */ = {isa = PBXBuildFile; fileRef = 1A3623661D8384BA00945A54 /* RLMSyncConfiguration.mm */; };
		1A0512761D8746CD00806AEC /* RLMSyncConfiguration.h in Headers */ = {isa = PBXBuildFile; fileRef = 1A3623651D8384BA00945A54 /* RLMSyncConfiguration.h */; settings = {ATTRIBUTES = (Public, ); }; };
		1A0512771D8746CD00806AEC /* RLMSyncConfiguration.h in Headers */ = {isa = PBXBuildFile; fileRef = 1A3623651D8384BA00945A54 /* RLMSyncConfiguration.h */; settings = {ATTRIBUTES = (Public, ); }; };
		1A1536481DB0408A00C0EC93 /* RLMSyncUser+ObjectServerTests.mm in Sources */ = {isa = PBXBuildFile; fileRef = 1AF64DD11DA304A90081EB15 /* RLMSyncUser+ObjectServerTests.mm */; };
		1A1536581DB045B500C0EC93 /* sync_manager.cpp in Sources */ = {isa = PBXBuildFile; fileRef = 1A15364D1DB045B500C0EC93 /* sync_manager.cpp */; };
		1A15365C1DB045B500C0EC93 /* sync_session.cpp in Sources */ = {isa = PBXBuildFile; fileRef = 1A1536511DB045B500C0EC93 /* sync_session.cpp */; };
		1A15365E1DB045B500C0EC93 /* sync_user.cpp in Sources */ = {isa = PBXBuildFile; fileRef = 1A1536531DB045B500C0EC93 /* sync_user.cpp */; };
		1A1536631DB045CB00C0EC93 /* sync_manager.cpp in Sources */ = {isa = PBXBuildFile; fileRef = 1A15364D1DB045B500C0EC93 /* sync_manager.cpp */; };
		1A1536671DB045D200C0EC93 /* sync_session.cpp in Sources */ = {isa = PBXBuildFile; fileRef = 1A1536511DB045B500C0EC93 /* sync_session.cpp */; };
		1A1536691DB045D600C0EC93 /* sync_user.cpp in Sources */ = {isa = PBXBuildFile; fileRef = 1A1536531DB045B500C0EC93 /* sync_user.cpp */; };
		1A1536721DB0464800C0EC93 /* sync_file.cpp in Sources */ = {isa = PBXBuildFile; fileRef = 1A15366D1DB0464800C0EC93 /* sync_file.cpp */; };
		1A1536741DB0464800C0EC93 /* sync_metadata.cpp in Sources */ = {isa = PBXBuildFile; fileRef = 1A15366F1DB0464800C0EC93 /* sync_metadata.cpp */; };
		1A1536761DB0464F00C0EC93 /* sync_file.cpp in Sources */ = {isa = PBXBuildFile; fileRef = 1A15366D1DB0464800C0EC93 /* sync_file.cpp */; };
		1A1536771DB0465400C0EC93 /* sync_metadata.cpp in Sources */ = {isa = PBXBuildFile; fileRef = 1A15366F1DB0464800C0EC93 /* sync_metadata.cpp */; };
		1A2713D71E3BBAC8001F6BFC /* RLMAncillaryObjectServerTests.m in Sources */ = {isa = PBXBuildFile; fileRef = 1A2713D51E3BBAC4001F6BFC /* RLMAncillaryObjectServerTests.m */; };
		1A2D7A521DA5BCEC006AD7D6 /* RLMMultiProcessTestCase.m in Sources */ = {isa = PBXBuildFile; fileRef = 027A4D2B1AB1012500AA46F9 /* RLMMultiProcessTestCase.m */; };
		1A33C4301DAEE445001E87AA /* RLMSyncSessionRefreshHandle.mm in Sources */ = {isa = PBXBuildFile; fileRef = 1A33C42D1DAEE445001E87AA /* RLMSyncSessionRefreshHandle.mm */; };
		1A33C4311DAEE445001E87AA /* RLMSyncSessionRefreshHandle.mm in Sources */ = {isa = PBXBuildFile; fileRef = 1A33C42D1DAEE445001E87AA /* RLMSyncSessionRefreshHandle.mm */; };
		1A3623681D8384BA00945A54 /* RLMSyncConfiguration.mm in Sources */ = {isa = PBXBuildFile; fileRef = 1A3623661D8384BA00945A54 /* RLMSyncConfiguration.mm */; };
		1A4FFC991D35A71000B4B65C /* RLMSyncUtil.h in Headers */ = {isa = PBXBuildFile; fileRef = 1A4FFC971D35A71000B4B65C /* RLMSyncUtil.h */; settings = {ATTRIBUTES = (Public, ); }; };
		1A64CA8B1D8763B400BC0F9B /* keychain_helper.cpp in Sources */ = {isa = PBXBuildFile; fileRef = 1A64CA891D8763B400BC0F9B /* keychain_helper.cpp */; };
		1A6921D41D779774004C3232 /* RLMJSONModels.m in Sources */ = {isa = PBXBuildFile; fileRef = 1A6921D21D779774004C3232 /* RLMJSONModels.m */; };
		1A7003081D5270C400FD9EE3 /* RLMSyncSession.mm in Sources */ = {isa = PBXBuildFile; fileRef = 1AD3870B1D4A7FBB00479110 /* RLMSyncSession.mm */; };
		1A7003091D5270C700FD9EE3 /* RLMSyncUtil.mm in Sources */ = {isa = PBXBuildFile; fileRef = 1A84132E1D4BCCE600C5326F /* RLMSyncUtil.mm */; };
		1A7003111D5270FF00FD9EE3 /* RLMSyncSession.h in Headers */ = {isa = PBXBuildFile; fileRef = 1AD3870A1D4A7FBB00479110 /* RLMSyncSession.h */; settings = {ATTRIBUTES = (Public, ); }; };
		1A7B823A1D51259F00750296 /* libz.tbd in Frameworks */ = {isa = PBXBuildFile; fileRef = 1A7B82391D51259F00750296 /* libz.tbd */; };
		1A7B823B1D5126D200750296 /* libz.tbd in Frameworks */ = {isa = PBXBuildFile; fileRef = 1A7B82391D51259F00750296 /* libz.tbd */; };
		1A7DE7071D38474F0029F0AE /* RLMSyncManager.h in Headers */ = {isa = PBXBuildFile; fileRef = 1AF7EA941D340AF70001A9B5 /* RLMSyncManager.h */; settings = {ATTRIBUTES = (Public, ); }; };
		1A7DE70B1D3847670029F0AE /* RLMSyncUtil.h in Headers */ = {isa = PBXBuildFile; fileRef = 1A4FFC971D35A71000B4B65C /* RLMSyncUtil.h */; settings = {ATTRIBUTES = (Public, ); }; };
		1A7E6C6C1F329F10002DA6C8 /* RLMSyncPermissionResults.h in Headers */ = {isa = PBXBuildFile; fileRef = 1AD6E79E1E8C217000D4C8B4 /* RLMSyncPermissionResults.h */; settings = {ATTRIBUTES = (Private, ); }; };
		1A7E6C6D1F329F10002DA6C8 /* RLMSyncPermissionResults.h in Headers */ = {isa = PBXBuildFile; fileRef = 1AD6E79E1E8C217000D4C8B4 /* RLMSyncPermissionResults.h */; settings = {ATTRIBUTES = (Private, ); }; };
		1A84132F1D4BCCE600C5326F /* RLMSyncUtil.mm in Sources */ = {isa = PBXBuildFile; fileRef = 1A84132E1D4BCCE600C5326F /* RLMSyncUtil.mm */; };
		1A877BEF1EAE9F79001BEC40 /* SwiftPermissionsAPITests.swift in Sources */ = {isa = PBXBuildFile; fileRef = 1A877BEE1EAE9F79001BEC40 /* SwiftPermissionsAPITests.swift */; };
		1A90FCBB1D3D37F50086A57F /* RLMSyncManager.mm in Sources */ = {isa = PBXBuildFile; fileRef = 1AF7EA951D340AF70001A9B5 /* RLMSyncManager.mm */; };
		1A90FCBC1D3D37F70086A57F /* RLMNetworkClient.mm in Sources */ = {isa = PBXBuildFile; fileRef = 1AF7EA9A1D340E700001A9B5 /* RLMNetworkClient.mm */; };
		1AA5AE981D989BE400ED8C27 /* SwiftSyncTestCase.swift in Sources */ = {isa = PBXBuildFile; fileRef = 1AA5AE961D989BE000ED8C27 /* SwiftSyncTestCase.swift */; };
		1AA5AE9C1D98A68E00ED8C27 /* RLMSyncTestCase.mm in Sources */ = {isa = PBXBuildFile; fileRef = 1AA5AE9B1D98A68E00ED8C27 /* RLMSyncTestCase.mm */; };
		1AA5AEA11D98C99800ED8C27 /* SwiftObjectServerTests.swift in Sources */ = {isa = PBXBuildFile; fileRef = 1AA5AE9F1D98C99500ED8C27 /* SwiftObjectServerTests.swift */; };
		1AA5AEA31D98DF1000ED8C27 /* RealmSwift.framework in Frameworks */ = {isa = PBXBuildFile; fileRef = 5D660FCC1BE98C560021E04F /* RealmSwift.framework */; };
		1AA5AEA41D98DF1500ED8C27 /* RealmSwift.framework in Embed Frameworks */ = {isa = PBXBuildFile; fileRef = 5D660FCC1BE98C560021E04F /* RealmSwift.framework */; settings = {ATTRIBUTES = (CodeSignOnCopy, RemoveHeadersOnCopy, ); }; };
		1AABD4021E9552BA00115A75 /* uuid.cpp in Sources */ = {isa = PBXBuildFile; fileRef = 1AABD4001E9552BA00115A75 /* uuid.cpp */; };
		1AABD4041E9552C200115A75 /* uuid.cpp in Sources */ = {isa = PBXBuildFile; fileRef = 1AABD4001E9552BA00115A75 /* uuid.cpp */; };
		1AAF4D211D66585B00058FAD /* RLMSyncCredentials.h in Headers */ = {isa = PBXBuildFile; fileRef = 1AAF4D1F1D66585B00058FAD /* RLMSyncCredentials.h */; settings = {ATTRIBUTES = (Public, ); }; };
		1AAF4D221D66585B00058FAD /* RLMSyncCredentials.m in Sources */ = {isa = PBXBuildFile; fileRef = 1AAF4D201D66585B00058FAD /* RLMSyncCredentials.m */; };
		1AAF4D231D665B2A00058FAD /* RLMSyncCredentials.h in Headers */ = {isa = PBXBuildFile; fileRef = 1AAF4D1F1D66585B00058FAD /* RLMSyncCredentials.h */; settings = {ATTRIBUTES = (Public, ); }; };
		1AB2D36E1E16EB91007D0A3F /* thread_safe_reference.cpp in Sources */ = {isa = PBXBuildFile; fileRef = 1AB2D36C1E16EB91007D0A3F /* thread_safe_reference.cpp */; };
		1AB605D31D495927007F53DE /* RealmCollection.swift in Sources */ = {isa = PBXBuildFile; fileRef = 1AB605D21D495927007F53DE /* RealmCollection.swift */; };
		1ABDCDAE1D792FEB003489E3 /* RLMSyncUser.h in Headers */ = {isa = PBXBuildFile; fileRef = 1ABDCDAD1D792FEB003489E3 /* RLMSyncUser.h */; settings = {ATTRIBUTES = (Public, ); }; };
		1ABDCDB01D793008003489E3 /* RLMSyncUser.mm in Sources */ = {isa = PBXBuildFile; fileRef = 1ABDCDAF1D793008003489E3 /* RLMSyncUser.mm */; };
		1ABDCDB11D793012003489E3 /* RLMSyncUser.h in Headers */ = {isa = PBXBuildFile; fileRef = 1ABDCDAD1D792FEB003489E3 /* RLMSyncUser.h */; settings = {ATTRIBUTES = (Public, ); }; };
		1ABF256F1D52AB6200BAC441 /* RLMRealmConfiguration+Sync.h in Headers */ = {isa = PBXBuildFile; fileRef = 1ABF256D1D52AB6200BAC441 /* RLMRealmConfiguration+Sync.h */; settings = {ATTRIBUTES = (Public, ); }; };
		1ABF25701D52AB6200BAC441 /* RLMRealmConfiguration+Sync.mm in Sources */ = {isa = PBXBuildFile; fileRef = 1ABF256E1D52AB6200BAC441 /* RLMRealmConfiguration+Sync.mm */; };
		1AD3870C1D4A7FBB00479110 /* RLMSyncSession.h in Headers */ = {isa = PBXBuildFile; fileRef = 1AD3870A1D4A7FBB00479110 /* RLMSyncSession.h */; settings = {ATTRIBUTES = (Public, ); }; };
		1AD3870D1D4A7FBB00479110 /* RLMSyncSession.mm in Sources */ = {isa = PBXBuildFile; fileRef = 1AD3870B1D4A7FBB00479110 /* RLMSyncSession.mm */; };
		1AD397CE1F72FFC7002AA897 /* RLMRealm+Sync.mm in Sources */ = {isa = PBXBuildFile; fileRef = 1AD397CC1F72FFC5002AA897 /* RLMRealm+Sync.mm */; };
		1AD397CF1F72FFC7002AA897 /* RLMRealm+Sync.h in Headers */ = {isa = PBXBuildFile; fileRef = 1AD397CD1F72FFC6002AA897 /* RLMRealm+Sync.h */; settings = {ATTRIBUTES = (Public, ); }; };
		1AD397D01F72FFCC002AA897 /* RLMRealm+Sync.h in Headers */ = {isa = PBXBuildFile; fileRef = 1AD397CD1F72FFC6002AA897 /* RLMRealm+Sync.h */; settings = {ATTRIBUTES = (Public, ); }; };
		1AD397D11F72FFCC002AA897 /* RLMRealm+Sync.mm in Sources */ = {isa = PBXBuildFile; fileRef = 1AD397CC1F72FFC5002AA897 /* RLMRealm+Sync.mm */; };
		1AD397D41F73032B002AA897 /* partial_sync.cpp in Sources */ = {isa = PBXBuildFile; fileRef = 1AD397D21F73032A002AA897 /* partial_sync.cpp */; };
		1AD397D61F730340002AA897 /* partial_sync.cpp in Sources */ = {isa = PBXBuildFile; fileRef = 1AD397D21F73032A002AA897 /* partial_sync.cpp */; };
		1AD6E7A11E8C217000D4C8B4 /* RLMSyncPermissionResults.mm in Sources */ = {isa = PBXBuildFile; fileRef = 1AD6E79F1E8C217000D4C8B4 /* RLMSyncPermissionResults.mm */; };
		1AD6E7A31E8C218F00D4C8B4 /* RLMSyncPermissionResults.mm in Sources */ = {isa = PBXBuildFile; fileRef = 1AD6E79F1E8C217000D4C8B4 /* RLMSyncPermissionResults.mm */; };
		1AD6E7A61E8C2BDF00D4C8B4 /* RLMPermissionsAPITests.m in Sources */ = {isa = PBXBuildFile; fileRef = 1AD6E7A51E8C2BDF00D4C8B4 /* RLMPermissionsAPITests.m */; };
		1ADE09371E897BCA008AB1D3 /* sync_permission.cpp in Sources */ = {isa = PBXBuildFile; fileRef = 1ADE09351E897BCA008AB1D3 /* sync_permission.cpp */; };
		1ADE09391E897BEF008AB1D3 /* sync_permission.cpp in Sources */ = {isa = PBXBuildFile; fileRef = 1ADE09351E897BCA008AB1D3 /* sync_permission.cpp */; };
		1ADE093E1E897EE9008AB1D3 /* RLMSyncPermission.mm in Sources */ = {isa = PBXBuildFile; fileRef = 1ADE093C1E897EE9008AB1D3 /* RLMSyncPermission.mm */; };
		1ADE09401E897EF0008AB1D3 /* RLMSyncPermission.mm in Sources */ = {isa = PBXBuildFile; fileRef = 1ADE093C1E897EE9008AB1D3 /* RLMSyncPermission.mm */; };
		1AF64DCF1DA3042B0081EB15 /* RLMSyncManager+ObjectServerTests.m in Sources */ = {isa = PBXBuildFile; fileRef = 1AF64DCC1DA304210081EB15 /* RLMSyncManager+ObjectServerTests.m */; };
		1AF7EA961D340AF70001A9B5 /* RLMSyncManager.h in Headers */ = {isa = PBXBuildFile; fileRef = 1AF7EA941D340AF70001A9B5 /* RLMSyncManager.h */; settings = {ATTRIBUTES = (Public, ); }; };
		1AF7EA971D340AF70001A9B5 /* RLMSyncManager.mm in Sources */ = {isa = PBXBuildFile; fileRef = 1AF7EA951D340AF70001A9B5 /* RLMSyncManager.mm */; };
		1AF7EA9C1D340E700001A9B5 /* RLMNetworkClient.mm in Sources */ = {isa = PBXBuildFile; fileRef = 1AF7EA9A1D340E700001A9B5 /* RLMNetworkClient.mm */; };
		1AFEF8411D52CD8D00495005 /* RLMRealmConfiguration+Sync.mm in Sources */ = {isa = PBXBuildFile; fileRef = 1ABF256E1D52AB6200BAC441 /* RLMRealmConfiguration+Sync.mm */; };
		1AFEF8421D52CD8F00495005 /* RLMRealmConfiguration+Sync.h in Headers */ = {isa = PBXBuildFile; fileRef = 1ABF256D1D52AB6200BAC441 /* RLMRealmConfiguration+Sync.h */; settings = {ATTRIBUTES = (Public, ); }; };
		1AFEF8431D52D2C900495005 /* Sync.swift in Sources */ = {isa = PBXBuildFile; fileRef = 1A7DE7021D38460B0029F0AE /* Sync.swift */; };
		2973CCF91C175AB400FEA0FA /* fileformat-pre-null.realm in Resources */ = {isa = PBXBuildFile; fileRef = 29B7FDF71C0DE76B0023224E /* fileformat-pre-null.realm */; };
		297FBEFB1C19F696009D1118 /* RLMTestCaseUtils.swift in Sources */ = {isa = PBXBuildFile; fileRef = 297FBEFA1C19F696009D1118 /* RLMTestCaseUtils.swift */; };
		297FBEFF1C19F844009D1118 /* TestUtils.mm in Sources */ = {isa = PBXBuildFile; fileRef = 297FBEFE1C19F844009D1118 /* TestUtils.mm */; };
		29B7FDF61C0DA6560023224E /* Error.swift in Sources */ = {isa = PBXBuildFile; fileRef = 29B7FDF51C0DA6560023224E /* Error.swift */; };
		29B7FDFB1C0DE8100023224E /* fileformat-pre-null.realm in Resources */ = {isa = PBXBuildFile; fileRef = 29B7FDF71C0DE76B0023224E /* fileformat-pre-null.realm */; };
		29B7FDFC1C0DE8110023224E /* fileformat-pre-null.realm in Resources */ = {isa = PBXBuildFile; fileRef = 29B7FDF71C0DE76B0023224E /* fileformat-pre-null.realm */; };
		29EDB8E41A7708E700458D80 /* main.m in Sources */ = {isa = PBXBuildFile; fileRef = E8839B2D19E31FD90047B1A8 /* main.m */; };
		3F0543EC1C56F71500AA5322 /* realm_coordinator.cpp in Sources */ = {isa = PBXBuildFile; fileRef = 3F0543EA1C56F71500AA5322 /* realm_coordinator.cpp */; };
		3F0543ED1C56F71900AA5322 /* realm_coordinator.cpp in Sources */ = {isa = PBXBuildFile; fileRef = 3F0543EA1C56F71500AA5322 /* realm_coordinator.cpp */; };
		3F1F47821B9612B300CD99A3 /* KVOTests.mm in Sources */ = {isa = PBXBuildFile; fileRef = 3F0F029D1B6FFE610046A4D5 /* KVOTests.mm */; };
		3F1F47831B9656B900CD99A3 /* KVOTests.mm in Sources */ = {isa = PBXBuildFile; fileRef = 3F0F029D1B6FFE610046A4D5 /* KVOTests.mm */; };
		3F222C4E1E26F51300CA0713 /* ThreadSafeReference.swift in Sources */ = {isa = PBXBuildFile; fileRef = 3F222C4D1E26F51300CA0713 /* ThreadSafeReference.swift */; };
		3F2633C31E9D630000B32D30 /* PrimitiveListTests.swift in Sources */ = {isa = PBXBuildFile; fileRef = 3F2633C21E9D630000B32D30 /* PrimitiveListTests.swift */; };
		3F2E66641CA0BA11004761D5 /* NotificationTests.m in Sources */ = {isa = PBXBuildFile; fileRef = 3F2E66611CA0B9D5004761D5 /* NotificationTests.m */; };
		3F2E66651CA0BA12004761D5 /* NotificationTests.m in Sources */ = {isa = PBXBuildFile; fileRef = 3F2E66611CA0B9D5004761D5 /* NotificationTests.m */; };
		3F336E8A1DA2FA14006CB5A0 /* RLMSyncConfiguration_Private.h in Headers */ = {isa = PBXBuildFile; fileRef = 1A36236A1D83868F00945A54 /* RLMSyncConfiguration_Private.h */; settings = {ATTRIBUTES = (Private, ); }; };
		3F336E8B1DA2FA15006CB5A0 /* RLMSyncConfiguration_Private.h in Headers */ = {isa = PBXBuildFile; fileRef = 1A36236A1D83868F00945A54 /* RLMSyncConfiguration_Private.h */; settings = {ATTRIBUTES = (Private, ); }; };
		3F4657371F27F2EF00456B07 /* RLMTestCaseUtils.swift in Sources */ = {isa = PBXBuildFile; fileRef = 297FBEFA1C19F696009D1118 /* RLMTestCaseUtils.swift */; };
		3F4657381F27F35600456B07 /* TestUtils.mm in Sources */ = {isa = PBXBuildFile; fileRef = 297FBEFE1C19F844009D1118 /* TestUtils.mm */; };
		3F572C941F2BDAAB00F6C9AB /* ThreadSafeReferenceTests.m in Sources */ = {isa = PBXBuildFile; fileRef = 3F572C911F2BDA9F00F6C9AB /* ThreadSafeReferenceTests.m */; };
		3F572C951F2BDAAC00F6C9AB /* ThreadSafeReferenceTests.m in Sources */ = {isa = PBXBuildFile; fileRef = 3F572C911F2BDA9F00F6C9AB /* ThreadSafeReferenceTests.m */; };
		3F572C961F2BDAB100F6C9AB /* PrimitiveArrayPropertyTests.m in Sources */ = {isa = PBXBuildFile; fileRef = 3F572C901F2BDA9F00F6C9AB /* PrimitiveArrayPropertyTests.m */; };
		3F572C971F2BDAB100F6C9AB /* PrimitiveArrayPropertyTests.m in Sources */ = {isa = PBXBuildFile; fileRef = 3F572C901F2BDA9F00F6C9AB /* PrimitiveArrayPropertyTests.m */; };
		3F5B5D301E84230B00953B33 /* binding_callback_thread_observer.cpp in Sources */ = {isa = PBXBuildFile; fileRef = 3F5B5D2E1E84230B00953B33 /* binding_callback_thread_observer.cpp */; };
		3F5B5D321E84230E00953B33 /* binding_callback_thread_observer.cpp in Sources */ = {isa = PBXBuildFile; fileRef = 3F5B5D2E1E84230B00953B33 /* binding_callback_thread_observer.cpp */; };
		3F643BED1CEA655800F6D0C8 /* mixed-column.realm in Resources */ = {isa = PBXBuildFile; fileRef = 3F643BEB1CEA654D00F6D0C8 /* mixed-column.realm */; };
		3F643BEE1CEA655800F6D0C8 /* mixed-column.realm in Resources */ = {isa = PBXBuildFile; fileRef = 3F643BEB1CEA654D00F6D0C8 /* mixed-column.realm */; };
		3F6468371E3A9363007BD064 /* thread_safe_reference.cpp in Sources */ = {isa = PBXBuildFile; fileRef = 1AB2D36C1E16EB91007D0A3F /* thread_safe_reference.cpp */; };
		3F67DB3C1E26D69C0024533D /* RLMThreadSafeReference.h in Headers */ = {isa = PBXBuildFile; fileRef = 3F67DB391E26D69C0024533D /* RLMThreadSafeReference.h */; settings = {ATTRIBUTES = (Public, ); }; };
		3F67DB3E1E26D69C0024533D /* RLMThreadSafeReference.mm in Sources */ = {isa = PBXBuildFile; fileRef = 3F67DB3B1E26D69C0024533D /* RLMThreadSafeReference.mm */; };
		3F67DB401E26D6A20024533D /* RLMThreadSafeReference.h in Headers */ = {isa = PBXBuildFile; fileRef = 3F67DB391E26D69C0024533D /* RLMThreadSafeReference.h */; settings = {ATTRIBUTES = (Public, ); }; };
		3F67DB411E26D6AD0024533D /* RLMThreadSafeReference.mm in Sources */ = {isa = PBXBuildFile; fileRef = 3F67DB3B1E26D69C0024533D /* RLMThreadSafeReference.mm */; };
		3F73BC911E3A877300FE80B6 /* RLMSyncSessionRefreshHandle+ObjectServerTests.m in Sources */ = {isa = PBXBuildFile; fileRef = 3F73BC891E3A876600FE80B6 /* RLMSyncSessionRefreshHandle+ObjectServerTests.m */; };
		3F73BC921E3A877300FE80B6 /* RLMTestUtils.m in Sources */ = {isa = PBXBuildFile; fileRef = 3F73BC8B1E3A876600FE80B6 /* RLMTestUtils.m */; };
		3F73BC951E3A878500FE80B6 /* NSError+RLMSync.h in Headers */ = {isa = PBXBuildFile; fileRef = 3F73BC931E3A878500FE80B6 /* NSError+RLMSync.h */; settings = {ATTRIBUTES = (Public, ); }; };
		3F73BC961E3A878500FE80B6 /* NSError+RLMSync.m in Sources */ = {isa = PBXBuildFile; fileRef = 3F73BC941E3A878500FE80B6 /* NSError+RLMSync.m */; };
		3F73BC971E3A879700FE80B6 /* NSError+RLMSync.h in Headers */ = {isa = PBXBuildFile; fileRef = 3F73BC931E3A878500FE80B6 /* NSError+RLMSync.h */; settings = {ATTRIBUTES = (Public, ); }; };
		3F73BC981E3A879E00FE80B6 /* NSError+RLMSync.m in Sources */ = {isa = PBXBuildFile; fileRef = 3F73BC941E3A878500FE80B6 /* NSError+RLMSync.m */; };
		3F75566B1BE94CCC0058BC7E /* results.cpp in Sources */ = {isa = PBXBuildFile; fileRef = 3F7556691BE94CCC0058BC7E /* results.cpp */; };
		3F75566D1BE94CEA0058BC7E /* results.cpp in Sources */ = {isa = PBXBuildFile; fileRef = 3F7556691BE94CCC0058BC7E /* results.cpp */; };
		3F7556751BE95A0C0058BC7E /* AsyncTests.mm in Sources */ = {isa = PBXBuildFile; fileRef = 3F7556731BE95A050058BC7E /* AsyncTests.mm */; };
		3F7556761BE95A0D0058BC7E /* AsyncTests.mm in Sources */ = {isa = PBXBuildFile; fileRef = 3F7556731BE95A050058BC7E /* AsyncTests.mm */; };
		3F7A3FAE1CC6EB7300301A17 /* collection_change_builder.cpp in Sources */ = {isa = PBXBuildFile; fileRef = 3F7A3FAC1CC6EB7300301A17 /* collection_change_builder.cpp */; };
		3F7A3FAF1CC6EB7300301A17 /* collection_change_builder.cpp in Sources */ = {isa = PBXBuildFile; fileRef = 3F7A3FAC1CC6EB7300301A17 /* collection_change_builder.cpp */; };
		3F8824FD1E5E335000586B35 /* MigrationTests.swift in Sources */ = {isa = PBXBuildFile; fileRef = 5D6610011BE98D880021E04F /* MigrationTests.swift */; };
		3F8824FE1E5E335000586B35 /* ObjectAccessorTests.swift in Sources */ = {isa = PBXBuildFile; fileRef = 5D6610021BE98D880021E04F /* ObjectAccessorTests.swift */; };
		3F8824FF1E5E335000586B35 /* ObjectCreationTests.swift in Sources */ = {isa = PBXBuildFile; fileRef = 5D6610031BE98D880021E04F /* ObjectCreationTests.swift */; };
		3F8825001E5E335000586B35 /* ObjectiveCSupportTests.swift in Sources */ = {isa = PBXBuildFile; fileRef = 5BC537151DD5B8D70055C524 /* ObjectiveCSupportTests.swift */; };
		3F8825011E5E335000586B35 /* ObjectSchemaInitializationTests.swift in Sources */ = {isa = PBXBuildFile; fileRef = 5D6610041BE98D880021E04F /* ObjectSchemaInitializationTests.swift */; };
		3F8825021E5E335000586B35 /* ObjectSchemaTests.swift in Sources */ = {isa = PBXBuildFile; fileRef = 5D6610051BE98D880021E04F /* ObjectSchemaTests.swift */; };
		3F8825031E5E335000586B35 /* ObjectTests.swift in Sources */ = {isa = PBXBuildFile; fileRef = 5D6610061BE98D880021E04F /* ObjectTests.swift */; };
		3F8825041E5E335000586B35 /* PerformanceTests.swift in Sources */ = {isa = PBXBuildFile; fileRef = 5D6610071BE98D880021E04F /* PerformanceTests.swift */; };
		3F8825051E5E335000586B35 /* PropertyTests.swift in Sources */ = {isa = PBXBuildFile; fileRef = 5D6610081BE98D880021E04F /* PropertyTests.swift */; };
		3F8825061E5E335000586B35 /* RealmCollectionTypeTests.swift in Sources */ = {isa = PBXBuildFile; fileRef = 5D6610091BE98D880021E04F /* RealmCollectionTypeTests.swift */; };
		3F8825071E5E335000586B35 /* RealmConfigurationTests.swift in Sources */ = {isa = PBXBuildFile; fileRef = 5D66100A1BE98D880021E04F /* RealmConfigurationTests.swift */; };
		3F8825081E5E335000586B35 /* RealmTests.swift in Sources */ = {isa = PBXBuildFile; fileRef = 5D66100C1BE98D880021E04F /* RealmTests.swift */; };
		3F8825091E5E335000586B35 /* SchemaTests.swift in Sources */ = {isa = PBXBuildFile; fileRef = 5D66100D1BE98D880021E04F /* SchemaTests.swift */; };
		3F88250A1E5E335000586B35 /* SortDescriptorTests.swift in Sources */ = {isa = PBXBuildFile; fileRef = 5D66100E1BE98D880021E04F /* SortDescriptorTests.swift */; };
		3F88250B1E5E335000586B35 /* SwiftLinkTests.swift in Sources */ = {isa = PBXBuildFile; fileRef = 5D66100F1BE98D880021E04F /* SwiftLinkTests.swift */; };
		3F88250C1E5E335000586B35 /* SwiftUnicodeTests.swift in Sources */ = {isa = PBXBuildFile; fileRef = 5D6610111BE98D880021E04F /* SwiftUnicodeTests.swift */; };
		3F88250D1E5E335000586B35 /* ThreadSafeReferenceTests.swift in Sources */ = {isa = PBXBuildFile; fileRef = 3F73BC841E3A870F00FE80B6 /* ThreadSafeReferenceTests.swift */; };
		3F8DCA7519930FCB0008BD7F /* SwiftTestObjects.swift in Sources */ = {isa = PBXBuildFile; fileRef = E8F8D90B196CB8DD00475368 /* SwiftTestObjects.swift */; };
		3F8DCA7619930FCB0008BD7F /* SwiftArrayPropertyTests.swift in Sources */ = {isa = PBXBuildFile; fileRef = E82FA60A195632F20043A3C3 /* SwiftArrayPropertyTests.swift */; };
		3F8DCA7719930FCB0008BD7F /* SwiftArrayTests.swift in Sources */ = {isa = PBXBuildFile; fileRef = E82FA60B195632F20043A3C3 /* SwiftArrayTests.swift */; };
		3F8DCA7819930FCB0008BD7F /* SwiftDynamicTests.swift in Sources */ = {isa = PBXBuildFile; fileRef = E83AF538196DDE58002275B2 /* SwiftDynamicTests.swift */; };
		3F8DCA7919930FCB0008BD7F /* SwiftLinkTests.swift in Sources */ = {isa = PBXBuildFile; fileRef = E82FA60D195632F20043A3C3 /* SwiftLinkTests.swift */; };
		3F8DCA7B19930FCB0008BD7F /* SwiftObjectInterfaceTests.swift in Sources */ = {isa = PBXBuildFile; fileRef = E82FA60F195632F20043A3C3 /* SwiftObjectInterfaceTests.swift */; };
		3F8DCA7C19930FCB0008BD7F /* SwiftPropertyTypeTest.swift in Sources */ = {isa = PBXBuildFile; fileRef = 26F3CA681986CC86004623E1 /* SwiftPropertyTypeTest.swift */; };
		3F8DCA7D19930FCB0008BD7F /* SwiftRealmTests.swift in Sources */ = {isa = PBXBuildFile; fileRef = E81A1FD01955FE0100FDED82 /* SwiftRealmTests.swift */; };
		3F8DCA7E19930FCB0008BD7F /* SwiftUnicodeTests.swift in Sources */ = {isa = PBXBuildFile; fileRef = E891759A197A1B600068ACC6 /* SwiftUnicodeTests.swift */; };
		3F9026111C625C5D006AE98E /* list.cpp in Sources */ = {isa = PBXBuildFile; fileRef = 3F90260F1C625C5D006AE98E /* list.cpp */; };
		3F9026131C625C63006AE98E /* list.cpp in Sources */ = {isa = PBXBuildFile; fileRef = 3F90260F1C625C5D006AE98E /* list.cpp */; };
		3F9182441CD1713E00A50120 /* fileformat-old-date.realm in Resources */ = {isa = PBXBuildFile; fileRef = 3F9182421CD1712F00A50120 /* fileformat-old-date.realm */; };
		3F9182451CD1713F00A50120 /* fileformat-old-date.realm in Resources */ = {isa = PBXBuildFile; fileRef = 3F9182421CD1712F00A50120 /* fileformat-old-date.realm */; };
		3F9801A41C8E4F55000A8B07 /* collection_notifier.cpp in Sources */ = {isa = PBXBuildFile; fileRef = 3F98019E1C8E4F55000A8B07 /* collection_notifier.cpp */; };
		3F9801A51C8E4F55000A8B07 /* list_notifier.cpp in Sources */ = {isa = PBXBuildFile; fileRef = 3F98019F1C8E4F55000A8B07 /* list_notifier.cpp */; };
		3F9801A61C8E4F5A000A8B07 /* collection_notifier.cpp in Sources */ = {isa = PBXBuildFile; fileRef = 3F98019E1C8E4F55000A8B07 /* collection_notifier.cpp */; };
		3F9801A71C8E4F5A000A8B07 /* list_notifier.cpp in Sources */ = {isa = PBXBuildFile; fileRef = 3F98019F1C8E4F55000A8B07 /* list_notifier.cpp */; };
		3F9801AB1C8E4F6B000A8B07 /* collection_notifications.cpp in Sources */ = {isa = PBXBuildFile; fileRef = 3F9801A91C8E4F6B000A8B07 /* collection_notifications.cpp */; };
		3F9801AC1C8E4F6F000A8B07 /* collection_notifications.cpp in Sources */ = {isa = PBXBuildFile; fileRef = 3F9801A91C8E4F6B000A8B07 /* collection_notifications.cpp */; };
		3F9801B01C90FD2D000A8B07 /* results_notifier.cpp in Sources */ = {isa = PBXBuildFile; fileRef = 3F9801AE1C90FD2D000A8B07 /* results_notifier.cpp */; };
		3F9801B11C90FD31000A8B07 /* results_notifier.cpp in Sources */ = {isa = PBXBuildFile; fileRef = 3F9801AE1C90FD2D000A8B07 /* results_notifier.cpp */; };
		3F9863BB1D36876B00641C98 /* RLMClassInfo.mm in Sources */ = {isa = PBXBuildFile; fileRef = 3F9863B91D36876B00641C98 /* RLMClassInfo.mm */; };
		3F9863BC1D36876B00641C98 /* RLMClassInfo.mm in Sources */ = {isa = PBXBuildFile; fileRef = 3F9863B91D36876B00641C98 /* RLMClassInfo.mm */; };
		3FAB08481E1EC382001BC8DA /* object.cpp in Sources */ = {isa = PBXBuildFile; fileRef = 3FAB08441E1EC382001BC8DA /* object.cpp */; };
		3FAB08491E1EC385001BC8DA /* object.cpp in Sources */ = {isa = PBXBuildFile; fileRef = 3FAB08441E1EC382001BC8DA /* object.cpp */; };
		3FAB084A1E1EC3A2001BC8DA /* sync_client.hpp in Headers */ = {isa = PBXBuildFile; fileRef = 1A15366C1DB0464800C0EC93 /* sync_client.hpp */; };
		3FAB084B1E1EC3A2001BC8DA /* sync_file.hpp in Headers */ = {isa = PBXBuildFile; fileRef = 1A15366E1DB0464800C0EC93 /* sync_file.hpp */; };
		3FAB084C1E1EC3A2001BC8DA /* sync_metadata.hpp in Headers */ = {isa = PBXBuildFile; fileRef = 1A1536701DB0464800C0EC93 /* sync_metadata.hpp */; };
		3FAB08881E1EC51F001BC8DA /* object_notifier.cpp in Sources */ = {isa = PBXBuildFile; fileRef = 3FAB08861E1EC51F001BC8DA /* object_notifier.cpp */; };
		3FAB08891E1EC526001BC8DA /* object_notifier.cpp in Sources */ = {isa = PBXBuildFile; fileRef = 3FAB08861E1EC51F001BC8DA /* object_notifier.cpp */; };
		3FB4FA1719F5D2740020D53B /* SwiftTestObjects.swift in Sources */ = {isa = PBXBuildFile; fileRef = E8F8D90B196CB8DD00475368 /* SwiftTestObjects.swift */; };
		3FB4FA1819F5D2740020D53B /* SwiftArrayPropertyTests.swift in Sources */ = {isa = PBXBuildFile; fileRef = E82FA60A195632F20043A3C3 /* SwiftArrayPropertyTests.swift */; };
		3FB4FA1919F5D2740020D53B /* SwiftArrayTests.swift in Sources */ = {isa = PBXBuildFile; fileRef = E82FA60B195632F20043A3C3 /* SwiftArrayTests.swift */; };
		3FB4FA1A19F5D2740020D53B /* SwiftDynamicTests.swift in Sources */ = {isa = PBXBuildFile; fileRef = E83AF538196DDE58002275B2 /* SwiftDynamicTests.swift */; };
		3FB4FA1B19F5D2740020D53B /* SwiftLinkTests.swift in Sources */ = {isa = PBXBuildFile; fileRef = E82FA60D195632F20043A3C3 /* SwiftLinkTests.swift */; };
		3FB4FA1D19F5D2740020D53B /* SwiftObjectInterfaceTests.swift in Sources */ = {isa = PBXBuildFile; fileRef = E82FA60F195632F20043A3C3 /* SwiftObjectInterfaceTests.swift */; };
		3FB4FA1E19F5D2740020D53B /* SwiftPropertyTypeTest.swift in Sources */ = {isa = PBXBuildFile; fileRef = 26F3CA681986CC86004623E1 /* SwiftPropertyTypeTest.swift */; };
		3FB4FA1F19F5D2740020D53B /* SwiftRealmTests.swift in Sources */ = {isa = PBXBuildFile; fileRef = E81A1FD01955FE0100FDED82 /* SwiftRealmTests.swift */; };
		3FB4FA2019F5D2740020D53B /* SwiftUnicodeTests.swift in Sources */ = {isa = PBXBuildFile; fileRef = E891759A197A1B600068ACC6 /* SwiftUnicodeTests.swift */; };
		3FBEF67B1C63D66100F6935B /* RLMCollection.mm in Sources */ = {isa = PBXBuildFile; fileRef = 3FBEF6791C63D66100F6935B /* RLMCollection.mm */; };
		3FBEF67C1C63D66400F6935B /* RLMCollection.mm in Sources */ = {isa = PBXBuildFile; fileRef = 3FBEF6791C63D66100F6935B /* RLMCollection.mm */; };
		3FC767071BB9FE7500FE0AFC /* RLMMultiProcessTestCase.m in Sources */ = {isa = PBXBuildFile; fileRef = 027A4D2B1AB1012500AA46F9 /* RLMMultiProcessTestCase.m */; };
		3FDCFEB619F6A8D3005E414A /* RLMSupport.swift in Sources */ = {isa = PBXBuildFile; fileRef = E88C36FF19745E5500C9963D /* RLMSupport.swift */; };
		3FDE338D19C39A87003B7DBA /* RLMSupport.swift in Sources */ = {isa = PBXBuildFile; fileRef = E88C36FF19745E5500C9963D /* RLMSupport.swift */; };
		3FEB383F1E70AC8800F22712 /* ObjectCreationTests.mm in Sources */ = {isa = PBXBuildFile; fileRef = 3FEB383C1E70AC6900F22712 /* ObjectCreationTests.mm */; };
		3FEB38401E70AC8800F22712 /* ObjectCreationTests.mm in Sources */ = {isa = PBXBuildFile; fileRef = 3FEB383C1E70AC6900F22712 /* ObjectCreationTests.mm */; };
		3FEC4A3F1BBB18D400F009C3 /* SwiftSchemaTests.swift in Sources */ = {isa = PBXBuildFile; fileRef = 3FEC4A3D1BBB188B00F009C3 /* SwiftSchemaTests.swift */; };
		3FF2A9F51F4F3BEB00678BC0 /* primitive_list_notifier.cpp in Sources */ = {isa = PBXBuildFile; fileRef = 3FF2A9F31F4F3BEB00678BC0 /* primitive_list_notifier.cpp */; };
		3FF3FFAF1F0D6D6400B84599 /* KVOTests.swift in Sources */ = {isa = PBXBuildFile; fileRef = 5D660FFF1BE98D880021E04F /* KVOTests.swift */; };
		5B77EACE1DCC5614006AB51D /* ObjectiveCSupport.swift in Sources */ = {isa = PBXBuildFile; fileRef = 5B77EACD1DCC5614006AB51D /* ObjectiveCSupport.swift */; };
		5D03FB1F1E0DAFBA007D53EA /* PredicateUtilTests.mm in Sources */ = {isa = PBXBuildFile; fileRef = 5D03FB1E1E0DAFBA007D53EA /* PredicateUtilTests.mm */; };
		5D03FB201E0DAFBA007D53EA /* PredicateUtilTests.mm in Sources */ = {isa = PBXBuildFile; fileRef = 5D03FB1E1E0DAFBA007D53EA /* PredicateUtilTests.mm */; };
		5D128F2A1BE984E5001F4FBF /* Realm.framework in Embed Frameworks */ = {isa = PBXBuildFile; fileRef = 5D659ED91BE04556006515A0 /* Realm.framework */; settings = {ATTRIBUTES = (CodeSignOnCopy, RemoveHeadersOnCopy, ); }; };
		5D1534B81CCFF545008976D7 /* LinkingObjects.swift in Sources */ = {isa = PBXBuildFile; fileRef = 5D1534B71CCFF545008976D7 /* LinkingObjects.swift */; };
		5D1BF1FF1EF987AD00B7DC87 /* RLMCollection_Private.h in Headers */ = {isa = PBXBuildFile; fileRef = 5D1BF1FE1EF9875300B7DC87 /* RLMCollection_Private.h */; settings = {ATTRIBUTES = (Private, ); }; };
		5D1BF2001EF987AE00B7DC87 /* RLMCollection_Private.h in Headers */ = {isa = PBXBuildFile; fileRef = 5D1BF1FE1EF9875300B7DC87 /* RLMCollection_Private.h */; settings = {ATTRIBUTES = (Private, ); }; };
		5D274C4D1D6D15D2006FEBB1 /* weak_realm_notifier.cpp in Sources */ = {isa = PBXBuildFile; fileRef = 5D274C4C1D6D15D2006FEBB1 /* weak_realm_notifier.cpp */; };
		5D274C4E1D6D15FD006FEBB1 /* weak_realm_notifier.cpp in Sources */ = {isa = PBXBuildFile; fileRef = 5D274C4C1D6D15D2006FEBB1 /* weak_realm_notifier.cpp */; };
		5D3E1A2F1C1FC6D5002913BA /* RLMPredicateUtil.mm in Sources */ = {isa = PBXBuildFile; fileRef = 5D3E1A2D1C1FC6D5002913BA /* RLMPredicateUtil.mm */; };
		5D3E1A301C1FD1CF002913BA /* RLMPredicateUtil.mm in Sources */ = {isa = PBXBuildFile; fileRef = 5D3E1A2D1C1FC6D5002913BA /* RLMPredicateUtil.mm */; };
		5D432B8D1CC0713F00A610A9 /* LinkingObjectsTests.mm in Sources */ = {isa = PBXBuildFile; fileRef = 5D432B8C1CC0713F00A610A9 /* LinkingObjectsTests.mm */; };
		5D432B8E1CC0713F00A610A9 /* LinkingObjectsTests.mm in Sources */ = {isa = PBXBuildFile; fileRef = 5D432B8C1CC0713F00A610A9 /* LinkingObjectsTests.mm */; };
		5D44AAE61F709794007BA84C /* RLMSyncPermission.h in Headers */ = {isa = PBXBuildFile; fileRef = 1ADE093B1E897EE9008AB1D3 /* RLMSyncPermission.h */; settings = {ATTRIBUTES = (Public, ); }; };
		5D44AAE71F7097AF007BA84C /* RLMSyncPermission.h in Headers */ = {isa = PBXBuildFile; fileRef = 1ADE093B1E897EE9008AB1D3 /* RLMSyncPermission.h */; settings = {ATTRIBUTES = (Public, ); }; };
		5D44AAE81F7097EB007BA84C /* primitive_list_notifier.cpp in Sources */ = {isa = PBXBuildFile; fileRef = 3FF2A9F31F4F3BEB00678BC0 /* primitive_list_notifier.cpp */; };
		5D6156EE1BE0689200A4BD3F /* Realm.framework in Frameworks */ = {isa = PBXBuildFile; fileRef = 5D659ED91BE04556006515A0 /* Realm.framework */; };
		5D6156FB1BE08E7E00A4BD3F /* PerformanceTests.m in Sources */ = {isa = PBXBuildFile; fileRef = 3F04EA2D1992BEE400C2CE2E /* PerformanceTests.m */; };
		5D6157051BE13CBB00A4BD3F /* strip-frameworks.sh in Resources */ = {isa = PBXBuildFile; fileRef = E81C393E1AE5CE6A00F03B56 /* strip-frameworks.sh */; };
		5D659E811BE04556006515A0 /* external_commit_helper.cpp in Sources */ = {isa = PBXBuildFile; fileRef = 3F2118A81B97CBE1005A4CFE /* external_commit_helper.cpp */; };
		5D659E821BE04556006515A0 /* index_set.cpp in Sources */ = {isa = PBXBuildFile; fileRef = 3FBD05FA1B94E1C3004559CF /* index_set.cpp */; };
		5D659E831BE04556006515A0 /* object_schema.cpp in Sources */ = {isa = PBXBuildFile; fileRef = 3FAE25561B8CEBBE00D01405 /* object_schema.cpp */; };
		5D659E841BE04556006515A0 /* object_store.cpp in Sources */ = {isa = PBXBuildFile; fileRef = 3FAE25511B8CEBBE00D01405 /* object_store.cpp */; };
		5D659E851BE04556006515A0 /* RLMAccessor.mm in Sources */ = {isa = PBXBuildFile; fileRef = E81A1F641955FC9300FDED82 /* RLMAccessor.mm */; };
		5D659E861BE04556006515A0 /* RLMAnalytics.mm in Sources */ = {isa = PBXBuildFile; fileRef = E83591931B3DF05C0035F2F3 /* RLMAnalytics.mm */; };
		5D659E871BE04556006515A0 /* RLMArray.mm in Sources */ = {isa = PBXBuildFile; fileRef = E81A1F671955FC9300FDED82 /* RLMArray.mm */; };
		5D659E881BE04556006515A0 /* RLMManagedArray.mm in Sources */ = {isa = PBXBuildFile; fileRef = E81A1F691955FC9300FDED82 /* RLMManagedArray.mm */; };
		5D659E891BE04556006515A0 /* RLMConstants.m in Sources */ = {isa = PBXBuildFile; fileRef = E81A1F6C1955FC9300FDED82 /* RLMConstants.m */; };
		5D659E8A1BE04556006515A0 /* RLMListBase.mm in Sources */ = {isa = PBXBuildFile; fileRef = 023B19561A3BA90D0067FB81 /* RLMListBase.mm */; };
		5D659E8B1BE04556006515A0 /* RLMMigration.mm in Sources */ = {isa = PBXBuildFile; fileRef = 0207AB7E195DF9FB007EFB12 /* RLMMigration.mm */; };
		5D659E8C1BE04556006515A0 /* RLMObject.mm in Sources */ = {isa = PBXBuildFile; fileRef = E81A1F6F1955FC9300FDED82 /* RLMObject.mm */; };
		5D659E8D1BE04556006515A0 /* RLMObjectBase.mm in Sources */ = {isa = PBXBuildFile; fileRef = 023B19581A3BA90D0067FB81 /* RLMObjectBase.mm */; };
		5D659E8E1BE04556006515A0 /* RLMObjectSchema.mm in Sources */ = {isa = PBXBuildFile; fileRef = E81A1F721955FC9300FDED82 /* RLMObjectSchema.mm */; };
		5D659E8F1BE04556006515A0 /* RLMObjectStore.mm in Sources */ = {isa = PBXBuildFile; fileRef = E81A1F741955FC9300FDED82 /* RLMObjectStore.mm */; };
		5D659E901BE04556006515A0 /* RLMObservation.mm in Sources */ = {isa = PBXBuildFile; fileRef = 3F0F02AD1B6FFF3D0046A4D5 /* RLMObservation.mm */; };
		5D659E911BE04556006515A0 /* RLMOptionalBase.mm in Sources */ = {isa = PBXBuildFile; fileRef = C0004BEC1B8E4FCF00304BF3 /* RLMOptionalBase.mm */; };
		5D659E921BE04556006515A0 /* RLMProperty.mm in Sources */ = {isa = PBXBuildFile; fileRef = E81A1F771955FC9300FDED82 /* RLMProperty.mm */; };
		5D659E931BE04556006515A0 /* RLMQueryUtil.mm in Sources */ = {isa = PBXBuildFile; fileRef = E81A1F791955FC9300FDED82 /* RLMQueryUtil.mm */; };
		5D659E941BE04556006515A0 /* RLMRealm.mm in Sources */ = {isa = PBXBuildFile; fileRef = E81A1F7C1955FC9300FDED82 /* RLMRealm.mm */; };
		5D659E951BE04556006515A0 /* RLMRealmConfiguration.mm in Sources */ = {isa = PBXBuildFile; fileRef = C0D2DD061B6BDEA1004E8919 /* RLMRealmConfiguration.mm */; };
		5D659E961BE04556006515A0 /* RLMRealmUtil.mm in Sources */ = {isa = PBXBuildFile; fileRef = 027A4D221AB100E000AA46F9 /* RLMRealmUtil.mm */; };
		5D659E971BE04556006515A0 /* RLMResults.mm in Sources */ = {isa = PBXBuildFile; fileRef = E81A1F6A1955FC9300FDED82 /* RLMResults.mm */; };
		5D659E981BE04556006515A0 /* RLMSchema.mm in Sources */ = {isa = PBXBuildFile; fileRef = E81A1F7F1955FC9300FDED82 /* RLMSchema.mm */; };
		5D659E991BE04556006515A0 /* RLMSwiftSupport.m in Sources */ = {isa = PBXBuildFile; fileRef = 3F452EC519C2279800AFC154 /* RLMSwiftSupport.m */; };
		5D659E9A1BE04556006515A0 /* RLMUpdateChecker.mm in Sources */ = {isa = PBXBuildFile; fileRef = 3F20DA2119BE1EA6007DE308 /* RLMUpdateChecker.mm */; };
		5D659E9B1BE04556006515A0 /* RLMUtil.mm in Sources */ = {isa = PBXBuildFile; fileRef = E81A1F821955FC9300FDED82 /* RLMUtil.mm */; };
		5D659E9C1BE04556006515A0 /* schema.cpp in Sources */ = {isa = PBXBuildFile; fileRef = 3FE556421B9A43E5002A1129 /* schema.cpp */; };
		5D659E9D1BE04556006515A0 /* shared_realm.cpp in Sources */ = {isa = PBXBuildFile; fileRef = 3FAE25531B8CEBBE00D01405 /* shared_realm.cpp */; };
		5D659E9E1BE04556006515A0 /* transact_log_handler.cpp in Sources */ = {isa = PBXBuildFile; fileRef = 3F1F47891B97ABA300CD99A3 /* transact_log_handler.cpp */; };
		5D659EA51BE04556006515A0 /* Realm.h in Headers */ = {isa = PBXBuildFile; fileRef = E8D89B9D1955FC6D00CF2B9A /* Realm.h */; settings = {ATTRIBUTES = (Public, ); }; };
		5D659EA71BE04556006515A0 /* RLMAccessor.h in Headers */ = {isa = PBXBuildFile; fileRef = E81A1F631955FC9300FDED82 /* RLMAccessor.h */; settings = {ATTRIBUTES = (Private, ); }; };
		5D659EA91BE04556006515A0 /* RLMArray.h in Headers */ = {isa = PBXBuildFile; fileRef = E81A1F661955FC9300FDED82 /* RLMArray.h */; settings = {ATTRIBUTES = (Public, ); }; };
		5D659EAA1BE04556006515A0 /* RLMArray_Private.h in Headers */ = {isa = PBXBuildFile; fileRef = 0237B5421A856F06004ACD57 /* RLMArray_Private.h */; settings = {ATTRIBUTES = (Private, ); }; };
		5D659EAB1BE04556006515A0 /* RLMCollection.h in Headers */ = {isa = PBXBuildFile; fileRef = 02B8EF5B19E7048D0045A93D /* RLMCollection.h */; settings = {ATTRIBUTES = (Public, ); }; };
		5D659EAC1BE04556006515A0 /* RLMConstants.h in Headers */ = {isa = PBXBuildFile; fileRef = E81A1F6B1955FC9300FDED82 /* RLMConstants.h */; settings = {ATTRIBUTES = (Public, ); }; };
		5D659EAE1BE04556006515A0 /* RLMListBase.h in Headers */ = {isa = PBXBuildFile; fileRef = 023B19551A3BA90D0067FB81 /* RLMListBase.h */; settings = {ATTRIBUTES = (Private, ); }; };
		5D659EAF1BE04556006515A0 /* RLMMigration.h in Headers */ = {isa = PBXBuildFile; fileRef = 0207AB7D195DF9FB007EFB12 /* RLMMigration.h */; settings = {ATTRIBUTES = (Public, ); }; };
		5D659EB01BE04556006515A0 /* RLMMigration_Private.h in Headers */ = {isa = PBXBuildFile; fileRef = 0207AB7C195DF9FB007EFB12 /* RLMMigration_Private.h */; settings = {ATTRIBUTES = (Private, ); }; };
		5D659EB11BE04556006515A0 /* RLMObject.h in Headers */ = {isa = PBXBuildFile; fileRef = E81A1F6E1955FC9300FDED82 /* RLMObject.h */; settings = {ATTRIBUTES = (Public, ); }; };
		5D659EB21BE04556006515A0 /* RLMObject_Private.h in Headers */ = {isa = PBXBuildFile; fileRef = E81A1F6D1955FC9300FDED82 /* RLMObject_Private.h */; settings = {ATTRIBUTES = (Private, ); }; };
		5D659EB31BE04556006515A0 /* RLMObjectBase.h in Headers */ = {isa = PBXBuildFile; fileRef = 023B19571A3BA90D0067FB81 /* RLMObjectBase.h */; settings = {ATTRIBUTES = (Public, ); }; };
		5D659EB41BE04556006515A0 /* RLMObjectBase_Dynamic.h in Headers */ = {isa = PBXBuildFile; fileRef = A05FA61E1B62C3900000C9B2 /* RLMObjectBase_Dynamic.h */; settings = {ATTRIBUTES = (Public, ); }; };
		5D659EB51BE04556006515A0 /* RLMObjectSchema.h in Headers */ = {isa = PBXBuildFile; fileRef = E81A1F711955FC9300FDED82 /* RLMObjectSchema.h */; settings = {ATTRIBUTES = (Public, ); }; };
		5D659EB61BE04556006515A0 /* RLMObjectSchema_Private.h in Headers */ = {isa = PBXBuildFile; fileRef = 29EDB8E91A7712E500458D80 /* RLMObjectSchema_Private.h */; settings = {ATTRIBUTES = (Private, ); }; };
		5D659EB81BE04556006515A0 /* RLMObjectStore.h in Headers */ = {isa = PBXBuildFile; fileRef = 29EDB8D71A7703C500458D80 /* RLMObjectStore.h */; settings = {ATTRIBUTES = (Private, ); }; };
		5D659EBA1BE04556006515A0 /* RLMOptionalBase.h in Headers */ = {isa = PBXBuildFile; fileRef = C0004BEB1B8E4FCF00304BF3 /* RLMOptionalBase.h */; settings = {ATTRIBUTES = (Private, ); }; };
		5D659EBC1BE04556006515A0 /* RLMProperty.h in Headers */ = {isa = PBXBuildFile; fileRef = E81A1F761955FC9300FDED82 /* RLMProperty.h */; settings = {ATTRIBUTES = (Public, ); }; };
		5D659EBD1BE04556006515A0 /* RLMProperty_Private.h in Headers */ = {isa = PBXBuildFile; fileRef = E81A1F751955FC9300FDED82 /* RLMProperty_Private.h */; settings = {ATTRIBUTES = (Private, ); }; };
		5D659EBF1BE04556006515A0 /* RLMRealm.h in Headers */ = {isa = PBXBuildFile; fileRef = E81A1F7B1955FC9300FDED82 /* RLMRealm.h */; settings = {ATTRIBUTES = (Public, ); }; };
		5D659EC01BE04556006515A0 /* RLMRealm_Dynamic.h in Headers */ = {isa = PBXBuildFile; fileRef = E8951F01196C96DE00D6461C /* RLMRealm_Dynamic.h */; settings = {ATTRIBUTES = (Public, ); }; };
		5D659EC11BE04556006515A0 /* RLMRealm_Private.h in Headers */ = {isa = PBXBuildFile; fileRef = 29EDB8E01A77070200458D80 /* RLMRealm_Private.h */; settings = {ATTRIBUTES = (Private, ); }; };
		5D659EC21BE04556006515A0 /* RLMRealmConfiguration.h in Headers */ = {isa = PBXBuildFile; fileRef = C0D2DD051B6BDEA1004E8919 /* RLMRealmConfiguration.h */; settings = {ATTRIBUTES = (Public, ); }; };
		5D659EC31BE04556006515A0 /* RLMRealmConfiguration_Private.h in Headers */ = {isa = PBXBuildFile; fileRef = C0D2DD0F1B6BE0DD004E8919 /* RLMRealmConfiguration_Private.h */; settings = {ATTRIBUTES = (Private, ); }; };
		5D659EC51BE04556006515A0 /* RLMResults.h in Headers */ = {isa = PBXBuildFile; fileRef = 02B8EF5819E601D80045A93D /* RLMResults.h */; settings = {ATTRIBUTES = (Public, ); }; };
		5D659EC61BE04556006515A0 /* RLMResults_Private.h in Headers */ = {isa = PBXBuildFile; fileRef = 29EDB8E51A7710B700458D80 /* RLMResults_Private.h */; settings = {ATTRIBUTES = (Private, ); }; };
		5D659EC71BE04556006515A0 /* RLMSchema.h in Headers */ = {isa = PBXBuildFile; fileRef = E81A1F7E1955FC9300FDED82 /* RLMSchema.h */; settings = {ATTRIBUTES = (Public, ); }; };
		5D659EC81BE04556006515A0 /* RLMSchema_Private.h in Headers */ = {isa = PBXBuildFile; fileRef = E81A1F7D1955FC9300FDED82 /* RLMSchema_Private.h */; settings = {ATTRIBUTES = (Private, ); }; };
		5D659EC91BE04556006515A0 /* RLMSwiftSupport.h in Headers */ = {isa = PBXBuildFile; fileRef = 3FE79FF719BA6A5900780C9A /* RLMSwiftSupport.h */; };
		5D659ED21BE04556006515A0 /* CHANGELOG.md in Resources */ = {isa = PBXBuildFile; fileRef = E81A1FB31955FCE000FDED82 /* CHANGELOG.md */; };
		5D659ED51BE04556006515A0 /* LICENSE in Resources */ = {isa = PBXBuildFile; fileRef = E81A1FB41955FCE000FDED82 /* LICENSE */; };
		5D660FDD1BE98C7C0021E04F /* RealmSwift.framework in Frameworks */ = {isa = PBXBuildFile; fileRef = 5D660FCC1BE98C560021E04F /* RealmSwift.framework */; };
		5D660FF11BE98D670021E04F /* Aliases.swift in Sources */ = {isa = PBXBuildFile; fileRef = 5D660FE31BE98D670021E04F /* Aliases.swift */; };
		5D660FF21BE98D670021E04F /* List.swift in Sources */ = {isa = PBXBuildFile; fileRef = 5D660FE41BE98D670021E04F /* List.swift */; };
		5D660FF31BE98D670021E04F /* Migration.swift in Sources */ = {isa = PBXBuildFile; fileRef = 5D660FE51BE98D670021E04F /* Migration.swift */; };
		5D660FF41BE98D670021E04F /* Object.swift in Sources */ = {isa = PBXBuildFile; fileRef = 5D660FE61BE98D670021E04F /* Object.swift */; };
		5D660FF51BE98D670021E04F /* ObjectSchema.swift in Sources */ = {isa = PBXBuildFile; fileRef = 5D660FE71BE98D670021E04F /* ObjectSchema.swift */; };
		5D660FF61BE98D670021E04F /* Optional.swift in Sources */ = {isa = PBXBuildFile; fileRef = 5D660FE81BE98D670021E04F /* Optional.swift */; };
		5D660FF71BE98D670021E04F /* Property.swift in Sources */ = {isa = PBXBuildFile; fileRef = 5D660FE91BE98D670021E04F /* Property.swift */; };
		5D660FF81BE98D670021E04F /* Realm.swift in Sources */ = {isa = PBXBuildFile; fileRef = 5D660FEA1BE98D670021E04F /* Realm.swift */; };
		5D660FFA1BE98D670021E04F /* RealmConfiguration.swift in Sources */ = {isa = PBXBuildFile; fileRef = 5D660FEC1BE98D670021E04F /* RealmConfiguration.swift */; };
		5D660FFB1BE98D670021E04F /* Results.swift in Sources */ = {isa = PBXBuildFile; fileRef = 5D660FED1BE98D670021E04F /* Results.swift */; };
		5D660FFC1BE98D670021E04F /* Schema.swift in Sources */ = {isa = PBXBuildFile; fileRef = 5D660FEE1BE98D670021E04F /* Schema.swift */; };
		5D660FFD1BE98D670021E04F /* SortDescriptor.swift in Sources */ = {isa = PBXBuildFile; fileRef = 5D660FEF1BE98D670021E04F /* SortDescriptor.swift */; };
		5D660FFE1BE98D670021E04F /* Util.swift in Sources */ = {isa = PBXBuildFile; fileRef = 5D660FF01BE98D670021E04F /* Util.swift */; };
		5D6610161BE98D880021E04F /* ListTests.swift in Sources */ = {isa = PBXBuildFile; fileRef = 5D6610001BE98D880021E04F /* ListTests.swift */; };
		5D6610251BE98D880021E04F /* SwiftTestObjects.swift in Sources */ = {isa = PBXBuildFile; fileRef = 5D6610101BE98D880021E04F /* SwiftTestObjects.swift */; };
		5D6610271BE98D880021E04F /* TestCase.swift in Sources */ = {isa = PBXBuildFile; fileRef = 5D6610121BE98D880021E04F /* TestCase.swift */; };
		5D6610281BE98D880021E04F /* TestUtils.mm in Sources */ = {isa = PBXBuildFile; fileRef = 5D6610141BE98D880021E04F /* TestUtils.mm */; };
		5D66102A1BE98DD00021E04F /* Realm.framework in Frameworks */ = {isa = PBXBuildFile; fileRef = 5D659ED91BE04556006515A0 /* Realm.framework */; };
		5D66102E1BE98E500021E04F /* Realm.framework in Embed Frameworks */ = {isa = PBXBuildFile; fileRef = 5D659ED91BE04556006515A0 /* Realm.framework */; settings = {ATTRIBUTES = (CodeSignOnCopy, RemoveHeadersOnCopy, ); }; };
		5D66102F1BE98E540021E04F /* RealmSwift.framework in Embed Frameworks */ = {isa = PBXBuildFile; fileRef = 5D660FCC1BE98C560021E04F /* RealmSwift.framework */; settings = {ATTRIBUTES = (CodeSignOnCopy, RemoveHeadersOnCopy, ); }; };
		5DAD37261F73221F00EECA8E /* sync-1.x.realm in Resources */ = {isa = PBXBuildFile; fileRef = 5DAD37231F73220C00EECA8E /* sync-1.x.realm */; };
		5DAD372E1F7485BB00EECA8E /* sync_config.cpp in Sources */ = {isa = PBXBuildFile; fileRef = 5DAD372D1F7485BB00EECA8E /* sync_config.cpp */; };
		5DAD372F1F7485C500EECA8E /* sync_config.cpp in Sources */ = {isa = PBXBuildFile; fileRef = 5DAD372D1F7485BB00EECA8E /* sync_config.cpp */; };
		5DBEC9B11F719A9D001233EC /* Util.swift in Sources */ = {isa = PBXBuildFile; fileRef = 5D660FF01BE98D670021E04F /* Util.swift */; };
		5DD7557F1BE056DE002800DA /* external_commit_helper.cpp in Sources */ = {isa = PBXBuildFile; fileRef = 3F2118A81B97CBE1005A4CFE /* external_commit_helper.cpp */; };
		5DD755801BE056DE002800DA /* index_set.cpp in Sources */ = {isa = PBXBuildFile; fileRef = 3FBD05FA1B94E1C3004559CF /* index_set.cpp */; };
		5DD755811BE056DE002800DA /* object_schema.cpp in Sources */ = {isa = PBXBuildFile; fileRef = 3FAE25561B8CEBBE00D01405 /* object_schema.cpp */; };
		5DD755821BE056DE002800DA /* object_store.cpp in Sources */ = {isa = PBXBuildFile; fileRef = 3FAE25511B8CEBBE00D01405 /* object_store.cpp */; };
		5DD755831BE056DE002800DA /* RLMAccessor.mm in Sources */ = {isa = PBXBuildFile; fileRef = E81A1F641955FC9300FDED82 /* RLMAccessor.mm */; };
		5DD755841BE056DE002800DA /* RLMAnalytics.mm in Sources */ = {isa = PBXBuildFile; fileRef = E83591931B3DF05C0035F2F3 /* RLMAnalytics.mm */; };
		5DD755851BE056DE002800DA /* RLMArray.mm in Sources */ = {isa = PBXBuildFile; fileRef = E81A1F671955FC9300FDED82 /* RLMArray.mm */; };
		5DD755861BE056DE002800DA /* RLMManagedArray.mm in Sources */ = {isa = PBXBuildFile; fileRef = E81A1F691955FC9300FDED82 /* RLMManagedArray.mm */; };
		5DD755871BE056DE002800DA /* RLMConstants.m in Sources */ = {isa = PBXBuildFile; fileRef = E81A1F6C1955FC9300FDED82 /* RLMConstants.m */; };
		5DD755881BE056DE002800DA /* RLMListBase.mm in Sources */ = {isa = PBXBuildFile; fileRef = 023B19561A3BA90D0067FB81 /* RLMListBase.mm */; };
		5DD755891BE056DE002800DA /* RLMMigration.mm in Sources */ = {isa = PBXBuildFile; fileRef = 0207AB7E195DF9FB007EFB12 /* RLMMigration.mm */; };
		5DD7558A1BE056DE002800DA /* RLMObject.mm in Sources */ = {isa = PBXBuildFile; fileRef = E81A1F6F1955FC9300FDED82 /* RLMObject.mm */; };
		5DD7558B1BE056DE002800DA /* RLMObjectBase.mm in Sources */ = {isa = PBXBuildFile; fileRef = 023B19581A3BA90D0067FB81 /* RLMObjectBase.mm */; };
		5DD7558C1BE056DE002800DA /* RLMObjectSchema.mm in Sources */ = {isa = PBXBuildFile; fileRef = E81A1F721955FC9300FDED82 /* RLMObjectSchema.mm */; };
		5DD7558D1BE056DE002800DA /* RLMObjectStore.mm in Sources */ = {isa = PBXBuildFile; fileRef = E81A1F741955FC9300FDED82 /* RLMObjectStore.mm */; };
		5DD7558E1BE056DE002800DA /* RLMObservation.mm in Sources */ = {isa = PBXBuildFile; fileRef = 3F0F02AD1B6FFF3D0046A4D5 /* RLMObservation.mm */; };
		5DD7558F1BE056DE002800DA /* RLMOptionalBase.mm in Sources */ = {isa = PBXBuildFile; fileRef = C0004BEC1B8E4FCF00304BF3 /* RLMOptionalBase.mm */; };
		5DD755901BE056DE002800DA /* RLMProperty.mm in Sources */ = {isa = PBXBuildFile; fileRef = E81A1F771955FC9300FDED82 /* RLMProperty.mm */; };
		5DD755911BE056DE002800DA /* RLMQueryUtil.mm in Sources */ = {isa = PBXBuildFile; fileRef = E81A1F791955FC9300FDED82 /* RLMQueryUtil.mm */; };
		5DD755921BE056DE002800DA /* RLMRealm.mm in Sources */ = {isa = PBXBuildFile; fileRef = E81A1F7C1955FC9300FDED82 /* RLMRealm.mm */; };
		5DD755931BE056DE002800DA /* RLMRealmConfiguration.mm in Sources */ = {isa = PBXBuildFile; fileRef = C0D2DD061B6BDEA1004E8919 /* RLMRealmConfiguration.mm */; };
		5DD755941BE056DE002800DA /* RLMRealmUtil.mm in Sources */ = {isa = PBXBuildFile; fileRef = 027A4D221AB100E000AA46F9 /* RLMRealmUtil.mm */; };
		5DD755951BE056DE002800DA /* RLMResults.mm in Sources */ = {isa = PBXBuildFile; fileRef = E81A1F6A1955FC9300FDED82 /* RLMResults.mm */; };
		5DD755961BE056DE002800DA /* RLMSchema.mm in Sources */ = {isa = PBXBuildFile; fileRef = E81A1F7F1955FC9300FDED82 /* RLMSchema.mm */; };
		5DD755971BE056DE002800DA /* RLMSwiftSupport.m in Sources */ = {isa = PBXBuildFile; fileRef = 3F452EC519C2279800AFC154 /* RLMSwiftSupport.m */; };
		5DD755981BE056DE002800DA /* RLMUpdateChecker.mm in Sources */ = {isa = PBXBuildFile; fileRef = 3F20DA2119BE1EA6007DE308 /* RLMUpdateChecker.mm */; };
		5DD755991BE056DE002800DA /* RLMUtil.mm in Sources */ = {isa = PBXBuildFile; fileRef = E81A1F821955FC9300FDED82 /* RLMUtil.mm */; };
		5DD7559A1BE056DE002800DA /* schema.cpp in Sources */ = {isa = PBXBuildFile; fileRef = 3FE556421B9A43E5002A1129 /* schema.cpp */; };
		5DD7559B1BE056DE002800DA /* shared_realm.cpp in Sources */ = {isa = PBXBuildFile; fileRef = 3FAE25531B8CEBBE00D01405 /* shared_realm.cpp */; };
		5DD7559C1BE056DE002800DA /* transact_log_handler.cpp in Sources */ = {isa = PBXBuildFile; fileRef = 3F1F47891B97ABA300CD99A3 /* transact_log_handler.cpp */; };
		5DD755A31BE056DE002800DA /* Realm.h in Headers */ = {isa = PBXBuildFile; fileRef = E8D89B9D1955FC6D00CF2B9A /* Realm.h */; settings = {ATTRIBUTES = (Public, ); }; };
		5DD755A51BE056DE002800DA /* RLMAccessor.h in Headers */ = {isa = PBXBuildFile; fileRef = E81A1F631955FC9300FDED82 /* RLMAccessor.h */; settings = {ATTRIBUTES = (Private, ); }; };
		5DD755A71BE056DE002800DA /* RLMArray.h in Headers */ = {isa = PBXBuildFile; fileRef = E81A1F661955FC9300FDED82 /* RLMArray.h */; settings = {ATTRIBUTES = (Public, ); }; };
		5DD755A81BE056DE002800DA /* RLMArray_Private.h in Headers */ = {isa = PBXBuildFile; fileRef = 0237B5421A856F06004ACD57 /* RLMArray_Private.h */; settings = {ATTRIBUTES = (Private, ); }; };
		5DD755A91BE056DE002800DA /* RLMCollection.h in Headers */ = {isa = PBXBuildFile; fileRef = 02B8EF5B19E7048D0045A93D /* RLMCollection.h */; settings = {ATTRIBUTES = (Public, ); }; };
		5DD755AA1BE056DE002800DA /* RLMConstants.h in Headers */ = {isa = PBXBuildFile; fileRef = E81A1F6B1955FC9300FDED82 /* RLMConstants.h */; settings = {ATTRIBUTES = (Public, ); }; };
		5DD755AC1BE056DE002800DA /* RLMListBase.h in Headers */ = {isa = PBXBuildFile; fileRef = 023B19551A3BA90D0067FB81 /* RLMListBase.h */; settings = {ATTRIBUTES = (Private, ); }; };
		5DD755AD1BE056DE002800DA /* RLMMigration.h in Headers */ = {isa = PBXBuildFile; fileRef = 0207AB7D195DF9FB007EFB12 /* RLMMigration.h */; settings = {ATTRIBUTES = (Public, ); }; };
		5DD755AE1BE056DE002800DA /* RLMMigration_Private.h in Headers */ = {isa = PBXBuildFile; fileRef = 0207AB7C195DF9FB007EFB12 /* RLMMigration_Private.h */; settings = {ATTRIBUTES = (Private, ); }; };
		5DD755AF1BE056DE002800DA /* RLMObject.h in Headers */ = {isa = PBXBuildFile; fileRef = E81A1F6E1955FC9300FDED82 /* RLMObject.h */; settings = {ATTRIBUTES = (Public, ); }; };
		5DD755B01BE056DE002800DA /* RLMObject_Private.h in Headers */ = {isa = PBXBuildFile; fileRef = E81A1F6D1955FC9300FDED82 /* RLMObject_Private.h */; settings = {ATTRIBUTES = (Private, ); }; };
		5DD755B11BE056DE002800DA /* RLMObjectBase.h in Headers */ = {isa = PBXBuildFile; fileRef = 023B19571A3BA90D0067FB81 /* RLMObjectBase.h */; settings = {ATTRIBUTES = (Public, ); }; };
		5DD755B21BE056DE002800DA /* RLMObjectBase_Dynamic.h in Headers */ = {isa = PBXBuildFile; fileRef = A05FA61E1B62C3900000C9B2 /* RLMObjectBase_Dynamic.h */; settings = {ATTRIBUTES = (Public, ); }; };
		5DD755B31BE056DE002800DA /* RLMObjectSchema.h in Headers */ = {isa = PBXBuildFile; fileRef = E81A1F711955FC9300FDED82 /* RLMObjectSchema.h */; settings = {ATTRIBUTES = (Public, ); }; };
		5DD755B41BE056DE002800DA /* RLMObjectSchema_Private.h in Headers */ = {isa = PBXBuildFile; fileRef = 29EDB8E91A7712E500458D80 /* RLMObjectSchema_Private.h */; settings = {ATTRIBUTES = (Private, ); }; };
		5DD755B61BE056DE002800DA /* RLMObjectStore.h in Headers */ = {isa = PBXBuildFile; fileRef = 29EDB8D71A7703C500458D80 /* RLMObjectStore.h */; settings = {ATTRIBUTES = (Private, ); }; };
		5DD755B81BE056DE002800DA /* RLMOptionalBase.h in Headers */ = {isa = PBXBuildFile; fileRef = C0004BEB1B8E4FCF00304BF3 /* RLMOptionalBase.h */; settings = {ATTRIBUTES = (Private, ); }; };
		5DD755BA1BE056DE002800DA /* RLMProperty.h in Headers */ = {isa = PBXBuildFile; fileRef = E81A1F761955FC9300FDED82 /* RLMProperty.h */; settings = {ATTRIBUTES = (Public, ); }; };
		5DD755BB1BE056DE002800DA /* RLMProperty_Private.h in Headers */ = {isa = PBXBuildFile; fileRef = E81A1F751955FC9300FDED82 /* RLMProperty_Private.h */; settings = {ATTRIBUTES = (Private, ); }; };
		5DD755BD1BE056DE002800DA /* RLMRealm.h in Headers */ = {isa = PBXBuildFile; fileRef = E81A1F7B1955FC9300FDED82 /* RLMRealm.h */; settings = {ATTRIBUTES = (Public, ); }; };
		5DD755BE1BE056DE002800DA /* RLMRealm_Dynamic.h in Headers */ = {isa = PBXBuildFile; fileRef = E8951F01196C96DE00D6461C /* RLMRealm_Dynamic.h */; settings = {ATTRIBUTES = (Public, ); }; };
		5DD755BF1BE056DE002800DA /* RLMRealm_Private.h in Headers */ = {isa = PBXBuildFile; fileRef = 29EDB8E01A77070200458D80 /* RLMRealm_Private.h */; settings = {ATTRIBUTES = (Private, ); }; };
		5DD755C01BE056DE002800DA /* RLMRealmConfiguration.h in Headers */ = {isa = PBXBuildFile; fileRef = C0D2DD051B6BDEA1004E8919 /* RLMRealmConfiguration.h */; settings = {ATTRIBUTES = (Public, ); }; };
		5DD755C11BE056DE002800DA /* RLMRealmConfiguration_Private.h in Headers */ = {isa = PBXBuildFile; fileRef = C0D2DD0F1B6BE0DD004E8919 /* RLMRealmConfiguration_Private.h */; settings = {ATTRIBUTES = (Private, ); }; };
		5DD755C31BE056DE002800DA /* RLMResults.h in Headers */ = {isa = PBXBuildFile; fileRef = 02B8EF5819E601D80045A93D /* RLMResults.h */; settings = {ATTRIBUTES = (Public, ); }; };
		5DD755C41BE056DE002800DA /* RLMResults_Private.h in Headers */ = {isa = PBXBuildFile; fileRef = 29EDB8E51A7710B700458D80 /* RLMResults_Private.h */; settings = {ATTRIBUTES = (Private, ); }; };
		5DD755C51BE056DE002800DA /* RLMSchema.h in Headers */ = {isa = PBXBuildFile; fileRef = E81A1F7E1955FC9300FDED82 /* RLMSchema.h */; settings = {ATTRIBUTES = (Public, ); }; };
		5DD755C61BE056DE002800DA /* RLMSchema_Private.h in Headers */ = {isa = PBXBuildFile; fileRef = E81A1F7D1955FC9300FDED82 /* RLMSchema_Private.h */; settings = {ATTRIBUTES = (Private, ); }; };
		5DD755C71BE056DE002800DA /* RLMSwiftSupport.h in Headers */ = {isa = PBXBuildFile; fileRef = 3FE79FF719BA6A5900780C9A /* RLMSwiftSupport.h */; };
		5DD755E21BE05DAF002800DA /* Realm.framework in Frameworks */ = {isa = PBXBuildFile; fileRef = 5DD755CF1BE056DE002800DA /* Realm.framework */; };
		5DEAA36620212AF00024A6BE /* work_queue.cpp in Sources */ = {isa = PBXBuildFile; fileRef = 5DEAA36420212AEF0024A6BE /* work_queue.cpp */; };
		5DEAA36720212AF00024A6BE /* work_queue.hpp in Headers */ = {isa = PBXBuildFile; fileRef = 5DEAA36520212AF00024A6BE /* work_queue.hpp */; };
		5DEAA36820212BF90024A6BE /* work_queue.cpp in Sources */ = {isa = PBXBuildFile; fileRef = 5DEAA36420212AEF0024A6BE /* work_queue.cpp */; };
		5DEAA36920212BF90024A6BE /* work_queue.hpp in Headers */ = {isa = PBXBuildFile; fileRef = 5DEAA36520212AF00024A6BE /* work_queue.hpp */; };
<<<<<<< HEAD
		5DEAA36C2024E3960024A6BE /* RLMSyncSubscription.h in Headers */ = {isa = PBXBuildFile; fileRef = 5DEAA36A2024E3960024A6BE /* RLMSyncSubscription.h */; settings = {ATTRIBUTES = (Public, ); }; };
		5DEAA36D2024E3970024A6BE /* RLMSyncSubscription.h in Headers */ = {isa = PBXBuildFile; fileRef = 5DEAA36A2024E3960024A6BE /* RLMSyncSubscription.h */; settings = {ATTRIBUTES = (Public, ); }; };
		5DEAA36E2024E3970024A6BE /* RLMSyncSubscription.mm in Sources */ = {isa = PBXBuildFile; fileRef = 5DEAA36B2024E3960024A6BE /* RLMSyncSubscription.mm */; };
		5DEAA36F2024E3970024A6BE /* RLMSyncSubscription.mm in Sources */ = {isa = PBXBuildFile; fileRef = 5DEAA36B2024E3960024A6BE /* RLMSyncSubscription.mm */; };
=======
>>>>>>> 58601ce0
		C042A48D1B7522A900771ED2 /* RealmConfigurationTests.mm in Sources */ = {isa = PBXBuildFile; fileRef = C042A48C1B7522A900771ED2 /* RealmConfigurationTests.mm */; };
		C042A48E1B7522A900771ED2 /* RealmConfigurationTests.mm in Sources */ = {isa = PBXBuildFile; fileRef = C042A48C1B7522A900771ED2 /* RealmConfigurationTests.mm */; };
		C0CDC0821B38DABA00C5716D /* UtilTests.mm in Sources */ = {isa = PBXBuildFile; fileRef = 021A88311AAFB5BE00EEAC84 /* UtilTests.mm */; };
		C0CDC0831B38DABB00C5716D /* UtilTests.mm in Sources */ = {isa = PBXBuildFile; fileRef = 021A88311AAFB5BE00EEAC84 /* UtilTests.mm */; };
		C281E9281E8A9CB50015BA4A /* network_reachability_observer.hpp in Headers */ = {isa = PBXBuildFile; fileRef = C281E9251E8A9C930015BA4A /* network_reachability_observer.hpp */; };
		C281E9291E8A9CC90015BA4A /* network_reachability_observer.cpp in Sources */ = {isa = PBXBuildFile; fileRef = C281E9241E8A9C930015BA4A /* network_reachability_observer.cpp */; };
		C281E9301E8BC7AC0015BA4A /* network_reachability_observer.cpp in Sources */ = {isa = PBXBuildFile; fileRef = C281E9241E8A9C930015BA4A /* network_reachability_observer.cpp */; };
		C2CAAE741E9643120025454C /* network_reachability.hpp in Headers */ = {isa = PBXBuildFile; fileRef = C2CAAE721E9642FF0025454C /* network_reachability.hpp */; };
		C2CAAE771E9BB5760025454C /* system_configuration.cpp in Sources */ = {isa = PBXBuildFile; fileRef = C2CAAE751E9BB5760025454C /* system_configuration.cpp */; };
		C2CAAE781E9BB5760025454C /* system_configuration.cpp in Sources */ = {isa = PBXBuildFile; fileRef = C2CAAE751E9BB5760025454C /* system_configuration.cpp */; };
		C2CAAE7A1E9BB5760025454C /* system_configuration.hpp in Headers */ = {isa = PBXBuildFile; fileRef = C2CAAE761E9BB5760025454C /* system_configuration.hpp */; };
		E81A1FD51955FE0100FDED82 /* ArrayPropertyTests.m in Sources */ = {isa = PBXBuildFile; fileRef = E81A1FB81955FE0100FDED82 /* ArrayPropertyTests.m */; settings = {COMPILER_FLAGS = "-fobjc-arc-exceptions"; }; };
		E81A1FDB1955FE0100FDED82 /* EnumeratorTests.m in Sources */ = {isa = PBXBuildFile; fileRef = E81A1FBB1955FE0100FDED82 /* EnumeratorTests.m */; settings = {COMPILER_FLAGS = "-fobjc-arc-exceptions"; }; };
		E81A1FDD1955FE0100FDED82 /* LinkTests.m in Sources */ = {isa = PBXBuildFile; fileRef = E81A1FBC1955FE0100FDED82 /* LinkTests.m */; settings = {COMPILER_FLAGS = "-fobjc-arc-exceptions"; }; };
		E81A1FE11955FE0100FDED82 /* ObjectInterfaceTests.m in Sources */ = {isa = PBXBuildFile; fileRef = E81A1FBE1955FE0100FDED82 /* ObjectInterfaceTests.m */; settings = {COMPILER_FLAGS = "-fobjc-arc-exceptions"; }; };
		E81A1FE31955FE0100FDED82 /* ObjectTests.m in Sources */ = {isa = PBXBuildFile; fileRef = E81A1FBF1955FE0100FDED82 /* ObjectTests.m */; settings = {COMPILER_FLAGS = "-fobjc-arc-exceptions"; }; };
		E81A1FE71955FE0100FDED82 /* QueryTests.m in Sources */ = {isa = PBXBuildFile; fileRef = E81A1FC11955FE0100FDED82 /* QueryTests.m */; };
		E81A1FEB1955FE0100FDED82 /* RealmTests.mm in Sources */ = {isa = PBXBuildFile; fileRef = E81A1FC31955FE0100FDED82 /* RealmTests.mm */; };
		E81A1FEE1955FE0100FDED82 /* RLMTestCase.m in Sources */ = {isa = PBXBuildFile; fileRef = E81A1FC51955FE0100FDED82 /* RLMTestCase.m */; };
		E81A20021955FE0100FDED82 /* TransactionTests.m in Sources */ = {isa = PBXBuildFile; fileRef = E81A1FD11955FE0100FDED82 /* TransactionTests.m */; };
		E8267FE31D90B79000E001C7 /* Realm.framework in Frameworks */ = {isa = PBXBuildFile; fileRef = 5D659ED91BE04556006515A0 /* Realm.framework */; };
		E8267FE51D90B79000E001C7 /* Realm.framework in Embed Frameworks */ = {isa = PBXBuildFile; fileRef = 5D659ED91BE04556006515A0 /* Realm.framework */; settings = {ATTRIBUTES = (CodeSignOnCopy, RemoveHeadersOnCopy, ); }; };
		E8267FF11D90B8E700E001C7 /* RLMObjectServerTests.mm in Sources */ = {isa = PBXBuildFile; fileRef = E8267FF01D90B8E700E001C7 /* RLMObjectServerTests.mm */; };
		E856D213195615A900FB2FCF /* TransactionTests.m in Sources */ = {isa = PBXBuildFile; fileRef = E81A1FD11955FE0100FDED82 /* TransactionTests.m */; settings = {COMPILER_FLAGS = "-fobjc-arc-exceptions"; }; };
		E856D214195615A900FB2FCF /* ArrayPropertyTests.m in Sources */ = {isa = PBXBuildFile; fileRef = E81A1FB81955FE0100FDED82 /* ArrayPropertyTests.m */; settings = {COMPILER_FLAGS = "-fobjc-arc-exceptions"; }; };
		E856D216195615A900FB2FCF /* DynamicTests.m in Sources */ = {isa = PBXBuildFile; fileRef = E81A1FBA1955FE0100FDED82 /* DynamicTests.m */; settings = {COMPILER_FLAGS = "-fobjc-arc-exceptions"; }; };
		E856D217195615A900FB2FCF /* EnumeratorTests.m in Sources */ = {isa = PBXBuildFile; fileRef = E81A1FBB1955FE0100FDED82 /* EnumeratorTests.m */; settings = {COMPILER_FLAGS = "-fobjc-arc-exceptions"; }; };
		E856D218195615A900FB2FCF /* LinkTests.m in Sources */ = {isa = PBXBuildFile; fileRef = E81A1FBC1955FE0100FDED82 /* LinkTests.m */; settings = {COMPILER_FLAGS = "-fobjc-arc-exceptions"; }; };
		E856D21A195615A900FB2FCF /* ObjectInterfaceTests.m in Sources */ = {isa = PBXBuildFile; fileRef = E81A1FBE1955FE0100FDED82 /* ObjectInterfaceTests.m */; };
		E856D21B195615A900FB2FCF /* ObjectTests.m in Sources */ = {isa = PBXBuildFile; fileRef = E81A1FBF1955FE0100FDED82 /* ObjectTests.m */; };
		E856D21D195615A900FB2FCF /* QueryTests.m in Sources */ = {isa = PBXBuildFile; fileRef = E81A1FC11955FE0100FDED82 /* QueryTests.m */; };
		E856D21E195615A900FB2FCF /* RealmTests.mm in Sources */ = {isa = PBXBuildFile; fileRef = E81A1FC31955FE0100FDED82 /* RealmTests.mm */; };
		E856D21F195615B100FB2FCF /* RLMTestCase.m in Sources */ = {isa = PBXBuildFile; fileRef = E81A1FC51955FE0100FDED82 /* RLMTestCase.m */; };
		E86E61241D91E4E200DC2419 /* RLMTestCase.m in Sources */ = {isa = PBXBuildFile; fileRef = E81A1FC51955FE0100FDED82 /* RLMTestCase.m */; };
		E8917598197A1B350068ACC6 /* UnicodeTests.m in Sources */ = {isa = PBXBuildFile; fileRef = E8917597197A1B350068ACC6 /* UnicodeTests.m */; };
		E8917599197A1B350068ACC6 /* UnicodeTests.m in Sources */ = {isa = PBXBuildFile; fileRef = E8917597197A1B350068ACC6 /* UnicodeTests.m */; };
		E8AE7C261EA436F800CDFF9A /* CompactionTests.swift in Sources */ = {isa = PBXBuildFile; fileRef = E8AE7C251EA436F800CDFF9A /* CompactionTests.swift */; };
		E8BF67FC1C24D07100E591CD /* SwiftVersion.swift in Sources */ = {isa = PBXBuildFile; fileRef = E8BF67FB1C24D07100E591CD /* SwiftVersion.swift */; };
		E8C6EAF41DD66C0C00EC1A03 /* RLMSyncUtil_Private.h in Headers */ = {isa = PBXBuildFile; fileRef = 1A1C6E241D3FFCF70077B6E7 /* RLMSyncUtil_Private.h */; settings = {ATTRIBUTES = (Private, ); }; };
		E8C6EAF51DD66C0C00EC1A03 /* RLMSyncUtil_Private.h in Headers */ = {isa = PBXBuildFile; fileRef = 1A1C6E241D3FFCF70077B6E7 /* RLMSyncUtil_Private.h */; settings = {ATTRIBUTES = (Private, ); }; };
		E8DA16F81E81210D0055141C /* CompactionTests.m in Sources */ = {isa = PBXBuildFile; fileRef = E8DA16F71E81210D0055141C /* CompactionTests.m */; };
		E8DA16F91E81210D0055141C /* CompactionTests.m in Sources */ = {isa = PBXBuildFile; fileRef = E8DA16F71E81210D0055141C /* CompactionTests.m */; };
		E8F992BE1F1401C100F634B5 /* RLMObjectBase_Private.h in Headers */ = {isa = PBXBuildFile; fileRef = E8F992BD1F1401C100F634B5 /* RLMObjectBase_Private.h */; settings = {ATTRIBUTES = (Private, ); }; };
		E8F992BF1F1401C100F634B5 /* RLMObjectBase_Private.h in Headers */ = {isa = PBXBuildFile; fileRef = E8F992BD1F1401C100F634B5 /* RLMObjectBase_Private.h */; settings = {ATTRIBUTES = (Private, ); }; };
		E8FD2E381D93345100569F10 /* keychain_helper.cpp in Sources */ = {isa = PBXBuildFile; fileRef = 1A64CA891D8763B400BC0F9B /* keychain_helper.cpp */; };
/* End PBXBuildFile section */

/* Begin PBXContainerItemProxy section */
		5D0A40891C62ACE100BBB612 /* PBXContainerItemProxy */ = {
			isa = PBXContainerItemProxy;
			containerPortal = E8D89B8F1955FC6D00CF2B9A /* Project object */;
			proxyType = 1;
			remoteGlobalIDString = C04B4BD71B55C47600FAE58E;
			remoteInfo = "Set Swift Version";
		};
		5D0A408B1C62ACE800BBB612 /* PBXContainerItemProxy */ = {
			isa = PBXContainerItemProxy;
			containerPortal = E8D89B8F1955FC6D00CF2B9A /* Project object */;
			proxyType = 1;
			remoteGlobalIDString = 5D0A40841C62ACCC00BBB612;
			remoteInfo = "Check For Supported Swift Version";
		};
		5D6157011BE0A3A100A4BD3F /* PBXContainerItemProxy */ = {
			isa = PBXContainerItemProxy;
			containerPortal = E8D89B8F1955FC6D00CF2B9A /* Project object */;
			proxyType = 1;
			remoteGlobalIDString = 3F1A5E711992EB7400F45F4C;
			remoteInfo = TestHost;
		};
		5D660FDE1BE98C7C0021E04F /* PBXContainerItemProxy */ = {
			isa = PBXContainerItemProxy;
			containerPortal = E8D89B8F1955FC6D00CF2B9A /* Project object */;
			proxyType = 1;
			remoteGlobalIDString = 5D660FCB1BE98C560021E04F;
			remoteInfo = RealmSwift;
		};
		5D66102B1BE98DF60021E04F /* PBXContainerItemProxy */ = {
			isa = PBXContainerItemProxy;
			containerPortal = E8D89B8F1955FC6D00CF2B9A /* Project object */;
			proxyType = 1;
			remoteGlobalIDString = 5D659E7D1BE04556006515A0;
			remoteInfo = Realm;
		};
		5D6610301BE99B770021E04F /* PBXContainerItemProxy */ = {
			isa = PBXContainerItemProxy;
			containerPortal = E8D89B8F1955FC6D00CF2B9A /* Project object */;
			proxyType = 1;
			remoteGlobalIDString = C04B4BD71B55C47600FAE58E;
			remoteInfo = "Set Swift Version";
		};
		5DD755D11BE05828002800DA /* PBXContainerItemProxy */ = {
			isa = PBXContainerItemProxy;
			containerPortal = E8D89B8F1955FC6D00CF2B9A /* Project object */;
			proxyType = 1;
			remoteGlobalIDString = 5D659E7D1BE04556006515A0;
			remoteInfo = Realm;
		};
		5DD755D31BE0582A002800DA /* PBXContainerItemProxy */ = {
			isa = PBXContainerItemProxy;
			containerPortal = E8D89B8F1955FC6D00CF2B9A /* Project object */;
			proxyType = 1;
			remoteGlobalIDString = 5DD7557B1BE056DE002800DA;
			remoteInfo = "Realm iOS static";
		};
		5DD755DE1BE05B26002800DA /* PBXContainerItemProxy */ = {
			isa = PBXContainerItemProxy;
			containerPortal = E8D89B8F1955FC6D00CF2B9A /* Project object */;
			proxyType = 1;
			remoteGlobalIDString = C04B4BD71B55C47600FAE58E;
			remoteInfo = "Set Swift Version";
		};
		C04B4BDC1B55C51500FAE58E /* PBXContainerItemProxy */ = {
			isa = PBXContainerItemProxy;
			containerPortal = E8D89B8F1955FC6D00CF2B9A /* Project object */;
			proxyType = 1;
			remoteGlobalIDString = C04B4BD71B55C47600FAE58E;
			remoteInfo = "Swift Version";
		};
		E8267FB31D90B79000E001C7 /* PBXContainerItemProxy */ = {
			isa = PBXContainerItemProxy;
			containerPortal = E8D89B8F1955FC6D00CF2B9A /* Project object */;
			proxyType = 1;
			remoteGlobalIDString = C04B4BD71B55C47600FAE58E;
			remoteInfo = "Set Swift Version";
		};
		E8267FB51D90B79000E001C7 /* PBXContainerItemProxy */ = {
			isa = PBXContainerItemProxy;
			containerPortal = E8D89B8F1955FC6D00CF2B9A /* Project object */;
			proxyType = 1;
			remoteGlobalIDString = 5D659E7D1BE04556006515A0;
			remoteInfo = Realm;
		};
		E8267FB71D90B79000E001C7 /* PBXContainerItemProxy */ = {
			isa = PBXContainerItemProxy;
			containerPortal = E8D89B8F1955FC6D00CF2B9A /* Project object */;
			proxyType = 1;
			remoteGlobalIDString = 3F1A5E711992EB7400F45F4C;
			remoteInfo = TestHost;
		};
/* End PBXContainerItemProxy section */

/* Begin PBXCopyFilesBuildPhase section */
		5D128F291BE984D4001F4FBF /* Embed Frameworks */ = {
			isa = PBXCopyFilesBuildPhase;
			buildActionMask = 2147483647;
			dstPath = "";
			dstSubfolderSpec = 10;
			files = (
				5D128F2A1BE984E5001F4FBF /* Realm.framework in Embed Frameworks */,
			);
			name = "Embed Frameworks";
			runOnlyForDeploymentPostprocessing = 0;
		};
		5D66102D1BE98E360021E04F /* Embed Frameworks */ = {
			isa = PBXCopyFilesBuildPhase;
			buildActionMask = 2147483647;
			dstPath = "";
			dstSubfolderSpec = 10;
			files = (
				5D66102E1BE98E500021E04F /* Realm.framework in Embed Frameworks */,
				5D66102F1BE98E540021E04F /* RealmSwift.framework in Embed Frameworks */,
			);
			name = "Embed Frameworks";
			runOnlyForDeploymentPostprocessing = 0;
		};
		E8267FE41D90B79000E001C7 /* Embed Frameworks */ = {
			isa = PBXCopyFilesBuildPhase;
			buildActionMask = 2147483647;
			dstPath = "";
			dstSubfolderSpec = 10;
			files = (
				E8267FE51D90B79000E001C7 /* Realm.framework in Embed Frameworks */,
				1AA5AEA41D98DF1500ED8C27 /* RealmSwift.framework in Embed Frameworks */,
			);
			name = "Embed Frameworks";
			runOnlyForDeploymentPostprocessing = 0;
		};
/* End PBXCopyFilesBuildPhase section */

/* Begin PBXFileReference section */
		0207AB7C195DF9FB007EFB12 /* RLMMigration_Private.h */ = {isa = PBXFileReference; fileEncoding = 4; lastKnownFileType = sourcecode.c.h; path = RLMMigration_Private.h; sourceTree = "<group>"; };
		0207AB7D195DF9FB007EFB12 /* RLMMigration.h */ = {isa = PBXFileReference; fileEncoding = 4; lastKnownFileType = sourcecode.c.h; path = RLMMigration.h; sourceTree = "<group>"; };
		0207AB7E195DF9FB007EFB12 /* RLMMigration.mm */ = {isa = PBXFileReference; fileEncoding = 4; lastKnownFileType = sourcecode.cpp.objcpp; path = RLMMigration.mm; sourceTree = "<group>"; };
		0207AB85195DFA15007EFB12 /* MigrationTests.mm */ = {isa = PBXFileReference; fileEncoding = 4; lastKnownFileType = sourcecode.cpp.objcpp; path = MigrationTests.mm; sourceTree = "<group>"; };
		0207AB86195DFA15007EFB12 /* SchemaTests.mm */ = {isa = PBXFileReference; fileEncoding = 4; lastKnownFileType = sourcecode.cpp.objcpp; path = SchemaTests.mm; sourceTree = "<group>"; };
		0217D7B819CD0ACD00DE5C32 /* Swift-Tests-Bridging-Header.h */ = {isa = PBXFileReference; lastKnownFileType = sourcecode.c.h; path = "Swift-Tests-Bridging-Header.h"; sourceTree = "<group>"; };
		021A882F1AAFB5BE00EEAC84 /* EncryptionTests.mm */ = {isa = PBXFileReference; lastKnownFileType = sourcecode.cpp.objcpp; path = EncryptionTests.mm; sourceTree = "<group>"; };
		021A88301AAFB5BE00EEAC84 /* ObjectSchemaTests.m */ = {isa = PBXFileReference; lastKnownFileType = sourcecode.c.objc; path = ObjectSchemaTests.m; sourceTree = "<group>"; };
		021A88311AAFB5BE00EEAC84 /* UtilTests.mm */ = {isa = PBXFileReference; lastKnownFileType = sourcecode.cpp.objcpp; path = UtilTests.mm; sourceTree = "<group>"; };
		0237B5421A856F06004ACD57 /* RLMArray_Private.h */ = {isa = PBXFileReference; lastKnownFileType = sourcecode.c.h; path = RLMArray_Private.h; sourceTree = "<group>"; };
		023B19551A3BA90D0067FB81 /* RLMListBase.h */ = {isa = PBXFileReference; fileEncoding = 4; lastKnownFileType = sourcecode.c.h; path = RLMListBase.h; sourceTree = "<group>"; };
		023B19561A3BA90D0067FB81 /* RLMListBase.mm */ = {isa = PBXFileReference; fileEncoding = 4; lastKnownFileType = sourcecode.cpp.objcpp; path = RLMListBase.mm; sourceTree = "<group>"; };
		023B19571A3BA90D0067FB81 /* RLMObjectBase.h */ = {isa = PBXFileReference; fileEncoding = 4; lastKnownFileType = sourcecode.c.h; path = RLMObjectBase.h; sourceTree = "<group>"; };
		023B19581A3BA90D0067FB81 /* RLMObjectBase.mm */ = {isa = PBXFileReference; fileEncoding = 4; lastKnownFileType = sourcecode.cpp.objcpp; path = RLMObjectBase.mm; sourceTree = "<group>"; };
		023B19F71A423BD20067FB81 /* libc++.dylib */ = {isa = PBXFileReference; lastKnownFileType = "compiled.mach-o.dylib"; name = "libc++.dylib"; path = "usr/lib/libc++.dylib"; sourceTree = SDKROOT; };
		027A4D211AB100E000AA46F9 /* RLMRealmUtil.hpp */ = {isa = PBXFileReference; fileEncoding = 4; lastKnownFileType = sourcecode.cpp.h; path = RLMRealmUtil.hpp; sourceTree = "<group>"; };
		027A4D221AB100E000AA46F9 /* RLMRealmUtil.mm */ = {isa = PBXFileReference; fileEncoding = 4; lastKnownFileType = sourcecode.cpp.objcpp; path = RLMRealmUtil.mm; sourceTree = "<group>"; };
		027A4D291AB1012500AA46F9 /* InterprocessTests.m */ = {isa = PBXFileReference; fileEncoding = 4; lastKnownFileType = sourcecode.c.objc; path = InterprocessTests.m; sourceTree = "<group>"; };
		027A4D2A1AB1012500AA46F9 /* RLMMultiProcessTestCase.h */ = {isa = PBXFileReference; fileEncoding = 4; lastKnownFileType = sourcecode.c.h; path = RLMMultiProcessTestCase.h; sourceTree = "<group>"; };
		027A4D2B1AB1012500AA46F9 /* RLMMultiProcessTestCase.m */ = {isa = PBXFileReference; fileEncoding = 4; lastKnownFileType = sourcecode.c.objc; path = RLMMultiProcessTestCase.m; sourceTree = "<group>"; };
		02AFB4611A80343600E11938 /* PropertyTests.m */ = {isa = PBXFileReference; fileEncoding = 4; lastKnownFileType = sourcecode.c.objc; path = PropertyTests.m; sourceTree = "<group>"; };
		02AFB4621A80343600E11938 /* ResultsTests.m */ = {isa = PBXFileReference; fileEncoding = 4; lastKnownFileType = sourcecode.c.objc; path = ResultsTests.m; sourceTree = "<group>"; };
		02B8EF5819E601D80045A93D /* RLMResults.h */ = {isa = PBXFileReference; fileEncoding = 4; lastKnownFileType = sourcecode.c.h; path = RLMResults.h; sourceTree = "<group>"; };
		02B8EF5B19E7048D0045A93D /* RLMCollection.h */ = {isa = PBXFileReference; fileEncoding = 4; lastKnownFileType = sourcecode.c.h; path = RLMCollection.h; sourceTree = "<group>"; };
		02E334C21A5F3C45009F8810 /* Realm.modulemap */ = {isa = PBXFileReference; lastKnownFileType = "sourcecode.module-map"; path = Realm.modulemap; sourceTree = "<group>"; };
		02E334C41A5F4923009F8810 /* RLMRealm_Private.hpp */ = {isa = PBXFileReference; lastKnownFileType = sourcecode.cpp.h; path = RLMRealm_Private.hpp; sourceTree = "<group>"; };
		1A0512731D87413000806AEC /* RLMSyncUtil_Private.hpp */ = {isa = PBXFileReference; lastKnownFileType = sourcecode.cpp.h; path = RLMSyncUtil_Private.hpp; sourceTree = "<group>"; };
		1A15364A1DB045B500C0EC93 /* sync_config.hpp */ = {isa = PBXFileReference; fileEncoding = 4; lastKnownFileType = sourcecode.cpp.h; name = sync_config.hpp; path = sync/sync_config.hpp; sourceTree = "<group>"; };
		1A15364D1DB045B500C0EC93 /* sync_manager.cpp */ = {isa = PBXFileReference; fileEncoding = 4; lastKnownFileType = sourcecode.cpp.cpp; name = sync_manager.cpp; path = sync/sync_manager.cpp; sourceTree = "<group>"; };
		1A15364E1DB045B500C0EC93 /* sync_manager.hpp */ = {isa = PBXFileReference; fileEncoding = 4; lastKnownFileType = sourcecode.cpp.h; name = sync_manager.hpp; path = sync/sync_manager.hpp; sourceTree = "<group>"; };
		1A1536511DB045B500C0EC93 /* sync_session.cpp */ = {isa = PBXFileReference; fileEncoding = 4; lastKnownFileType = sourcecode.cpp.cpp; name = sync_session.cpp; path = sync/sync_session.cpp; sourceTree = "<group>"; };
		1A1536521DB045B500C0EC93 /* sync_session.hpp */ = {isa = PBXFileReference; fileEncoding = 4; lastKnownFileType = sourcecode.cpp.h; name = sync_session.hpp; path = sync/sync_session.hpp; sourceTree = "<group>"; };
		1A1536531DB045B500C0EC93 /* sync_user.cpp */ = {isa = PBXFileReference; fileEncoding = 4; lastKnownFileType = sourcecode.cpp.cpp; name = sync_user.cpp; path = sync/sync_user.cpp; sourceTree = "<group>"; };
		1A1536541DB045B500C0EC93 /* sync_user.hpp */ = {isa = PBXFileReference; fileEncoding = 4; lastKnownFileType = sourcecode.cpp.h; name = sync_user.hpp; path = sync/sync_user.hpp; sourceTree = "<group>"; };
		1A15366C1DB0464800C0EC93 /* sync_client.hpp */ = {isa = PBXFileReference; fileEncoding = 4; lastKnownFileType = sourcecode.cpp.h; name = sync_client.hpp; path = sync/impl/sync_client.hpp; sourceTree = "<group>"; };
		1A15366D1DB0464800C0EC93 /* sync_file.cpp */ = {isa = PBXFileReference; fileEncoding = 4; lastKnownFileType = sourcecode.cpp.cpp; name = sync_file.cpp; path = sync/impl/sync_file.cpp; sourceTree = "<group>"; };
		1A15366E1DB0464800C0EC93 /* sync_file.hpp */ = {isa = PBXFileReference; fileEncoding = 4; lastKnownFileType = sourcecode.cpp.h; name = sync_file.hpp; path = sync/impl/sync_file.hpp; sourceTree = "<group>"; };
		1A15366F1DB0464800C0EC93 /* sync_metadata.cpp */ = {isa = PBXFileReference; fileEncoding = 4; lastKnownFileType = sourcecode.cpp.cpp; name = sync_metadata.cpp; path = sync/impl/sync_metadata.cpp; sourceTree = "<group>"; };
		1A1536701DB0464800C0EC93 /* sync_metadata.hpp */ = {isa = PBXFileReference; fileEncoding = 4; lastKnownFileType = sourcecode.cpp.h; name = sync_metadata.hpp; path = sync/impl/sync_metadata.hpp; sourceTree = "<group>"; };
		1A1C6E241D3FFCF70077B6E7 /* RLMSyncUtil_Private.h */ = {isa = PBXFileReference; lastKnownFileType = sourcecode.c.h; path = RLMSyncUtil_Private.h; sourceTree = "<group>"; };
		1A1EBF861F269E8E00F47698 /* RLMResults_Private.hpp */ = {isa = PBXFileReference; lastKnownFileType = sourcecode.cpp.h; path = RLMResults_Private.hpp; sourceTree = "<group>"; };
		1A2713D51E3BBAC4001F6BFC /* RLMAncillaryObjectServerTests.m */ = {isa = PBXFileReference; fileEncoding = 4; lastKnownFileType = sourcecode.c.objc; name = RLMAncillaryObjectServerTests.m; path = Realm/ObjectServerTests/RLMAncillaryObjectServerTests.m; sourceTree = "<group>"; };
		1A33C42A1DAEB9C4001E87AA /* RLMSyncUser_Private.hpp */ = {isa = PBXFileReference; fileEncoding = 4; lastKnownFileType = sourcecode.cpp.h; path = RLMSyncUser_Private.hpp; sourceTree = "<group>"; };
		1A33C42C1DAEE445001E87AA /* RLMSyncSessionRefreshHandle.hpp */ = {isa = PBXFileReference; fileEncoding = 4; lastKnownFileType = sourcecode.cpp.h; path = RLMSyncSessionRefreshHandle.hpp; sourceTree = "<group>"; };
		1A33C42D1DAEE445001E87AA /* RLMSyncSessionRefreshHandle.mm */ = {isa = PBXFileReference; fileEncoding = 4; lastKnownFileType = sourcecode.cpp.objcpp; path = RLMSyncSessionRefreshHandle.mm; sourceTree = "<group>"; };
		1A3623651D8384BA00945A54 /* RLMSyncConfiguration.h */ = {isa = PBXFileReference; fileEncoding = 4; lastKnownFileType = sourcecode.c.h; path = RLMSyncConfiguration.h; sourceTree = "<group>"; };
		1A3623661D8384BA00945A54 /* RLMSyncConfiguration.mm */ = {isa = PBXFileReference; fileEncoding = 4; lastKnownFileType = sourcecode.cpp.objcpp; path = RLMSyncConfiguration.mm; sourceTree = "<group>"; };
		1A36236A1D83868F00945A54 /* RLMSyncConfiguration_Private.h */ = {isa = PBXFileReference; lastKnownFileType = sourcecode.c.h; path = RLMSyncConfiguration_Private.h; sourceTree = "<group>"; };
		1A4AC06D1D8BA86200DC9736 /* RLMSyncConfiguration_Private.hpp */ = {isa = PBXFileReference; lastKnownFileType = sourcecode.cpp.h; path = RLMSyncConfiguration_Private.hpp; sourceTree = "<group>"; };
		1A4FFC971D35A71000B4B65C /* RLMSyncUtil.h */ = {isa = PBXFileReference; fileEncoding = 4; lastKnownFileType = sourcecode.c.h; path = RLMSyncUtil.h; sourceTree = "<group>"; };
		1A64CA891D8763B400BC0F9B /* keychain_helper.cpp */ = {isa = PBXFileReference; fileEncoding = 4; lastKnownFileType = sourcecode.cpp.cpp; path = keychain_helper.cpp; sourceTree = "<group>"; };
		1A64CA8A1D8763B400BC0F9B /* keychain_helper.hpp */ = {isa = PBXFileReference; fileEncoding = 4; lastKnownFileType = sourcecode.cpp.h; path = keychain_helper.hpp; sourceTree = "<group>"; };
		1A6921D11D779774004C3232 /* RLMJSONModels.h */ = {isa = PBXFileReference; fileEncoding = 4; lastKnownFileType = sourcecode.c.h; path = RLMJSONModels.h; sourceTree = "<group>"; };
		1A6921D21D779774004C3232 /* RLMJSONModels.m */ = {isa = PBXFileReference; fileEncoding = 4; lastKnownFileType = sourcecode.c.objc; path = RLMJSONModels.m; sourceTree = "<group>"; };
		1A7B82391D51259F00750296 /* libz.tbd */ = {isa = PBXFileReference; lastKnownFileType = "sourcecode.text-based-dylib-definition"; name = libz.tbd; path = usr/lib/libz.tbd; sourceTree = SDKROOT; };
		1A7DE7021D38460B0029F0AE /* Sync.swift */ = {isa = PBXFileReference; fileEncoding = 4; lastKnownFileType = sourcecode.swift; path = Sync.swift; sourceTree = "<group>"; };
		1A84132E1D4BCCE600C5326F /* RLMSyncUtil.mm */ = {isa = PBXFileReference; fileEncoding = 4; lastKnownFileType = sourcecode.cpp.objcpp; path = RLMSyncUtil.mm; sourceTree = "<group>"; };
		1A877BEE1EAE9F79001BEC40 /* SwiftPermissionsAPITests.swift */ = {isa = PBXFileReference; fileEncoding = 4; lastKnownFileType = sourcecode.swift; name = SwiftPermissionsAPITests.swift; path = Realm/ObjectServerTests/SwiftPermissionsAPITests.swift; sourceTree = "<group>"; };
		1AA5AE961D989BE000ED8C27 /* SwiftSyncTestCase.swift */ = {isa = PBXFileReference; fileEncoding = 4; lastKnownFileType = sourcecode.swift; lineEnding = 0; name = SwiftSyncTestCase.swift; path = Realm/ObjectServerTests/SwiftSyncTestCase.swift; sourceTree = "<group>"; xcLanguageSpecificationIdentifier = xcode.lang.swift; };
		1AA5AE9A1D98A1B000ED8C27 /* Object-Server-Tests-Bridging-Header.h */ = {isa = PBXFileReference; lastKnownFileType = sourcecode.c.h; name = "Object-Server-Tests-Bridging-Header.h"; path = "Realm/ObjectServerTests/Object-Server-Tests-Bridging-Header.h"; sourceTree = "<group>"; };
		1AA5AE9B1D98A68E00ED8C27 /* RLMSyncTestCase.mm */ = {isa = PBXFileReference; fileEncoding = 4; lastKnownFileType = sourcecode.cpp.objcpp; name = RLMSyncTestCase.mm; path = Realm/ObjectServerTests/RLMSyncTestCase.mm; sourceTree = "<group>"; };
		1AA5AE9D1D98A6D800ED8C27 /* RLMSyncTestCase.h */ = {isa = PBXFileReference; lastKnownFileType = sourcecode.c.h; name = RLMSyncTestCase.h; path = Realm/ObjectServerTests/RLMSyncTestCase.h; sourceTree = "<group>"; };
		1AA5AE9F1D98C99500ED8C27 /* SwiftObjectServerTests.swift */ = {isa = PBXFileReference; fileEncoding = 4; lastKnownFileType = sourcecode.swift; name = SwiftObjectServerTests.swift; path = Realm/ObjectServerTests/SwiftObjectServerTests.swift; sourceTree = "<group>"; };
		1AABD4001E9552BA00115A75 /* uuid.cpp */ = {isa = PBXFileReference; fileEncoding = 4; lastKnownFileType = sourcecode.cpp.cpp; path = uuid.cpp; sourceTree = "<group>"; };
		1AABD4011E9552BA00115A75 /* uuid.hpp */ = {isa = PBXFileReference; fileEncoding = 4; lastKnownFileType = sourcecode.cpp.h; path = uuid.hpp; sourceTree = "<group>"; };
		1AAF4D1F1D66585B00058FAD /* RLMSyncCredentials.h */ = {isa = PBXFileReference; fileEncoding = 4; lastKnownFileType = sourcecode.c.h; path = RLMSyncCredentials.h; sourceTree = "<group>"; };
		1AAF4D201D66585B00058FAD /* RLMSyncCredentials.m */ = {isa = PBXFileReference; fileEncoding = 4; lastKnownFileType = sourcecode.c.objc; path = RLMSyncCredentials.m; sourceTree = "<group>"; };
		1AB2D36C1E16EB91007D0A3F /* thread_safe_reference.cpp */ = {isa = PBXFileReference; fileEncoding = 4; lastKnownFileType = sourcecode.cpp.cpp; path = thread_safe_reference.cpp; sourceTree = "<group>"; };
		1AB2D36D1E16EB91007D0A3F /* thread_safe_reference.hpp */ = {isa = PBXFileReference; fileEncoding = 4; lastKnownFileType = sourcecode.cpp.h; path = thread_safe_reference.hpp; sourceTree = "<group>"; };
		1AB605D21D495927007F53DE /* RealmCollection.swift */ = {isa = PBXFileReference; fileEncoding = 4; lastKnownFileType = sourcecode.swift; path = RealmCollection.swift; sourceTree = "<group>"; };
		1ABDCDAD1D792FEB003489E3 /* RLMSyncUser.h */ = {isa = PBXFileReference; fileEncoding = 4; lastKnownFileType = sourcecode.c.h; path = RLMSyncUser.h; sourceTree = "<group>"; };
		1ABDCDAF1D793008003489E3 /* RLMSyncUser.mm */ = {isa = PBXFileReference; fileEncoding = 4; lastKnownFileType = sourcecode.cpp.objcpp; path = RLMSyncUser.mm; sourceTree = "<group>"; };
		1ABF256A1D528B9900BAC441 /* RLMSyncSession_Private.hpp */ = {isa = PBXFileReference; lastKnownFileType = sourcecode.cpp.h; path = RLMSyncSession_Private.hpp; sourceTree = "<group>"; };
		1ABF256D1D52AB6200BAC441 /* RLMRealmConfiguration+Sync.h */ = {isa = PBXFileReference; fileEncoding = 4; lastKnownFileType = sourcecode.c.h; path = "RLMRealmConfiguration+Sync.h"; sourceTree = "<group>"; };
		1ABF256E1D52AB6200BAC441 /* RLMRealmConfiguration+Sync.mm */ = {isa = PBXFileReference; fileEncoding = 4; lastKnownFileType = sourcecode.cpp.objcpp; path = "RLMRealmConfiguration+Sync.mm"; sourceTree = "<group>"; };
		1AD3870A1D4A7FBB00479110 /* RLMSyncSession.h */ = {isa = PBXFileReference; fileEncoding = 4; lastKnownFileType = sourcecode.c.h; path = RLMSyncSession.h; sourceTree = "<group>"; };
		1AD3870B1D4A7FBB00479110 /* RLMSyncSession.mm */ = {isa = PBXFileReference; fileEncoding = 4; lastKnownFileType = sourcecode.cpp.objcpp; path = RLMSyncSession.mm; sourceTree = "<group>"; };
		1AD397CC1F72FFC5002AA897 /* RLMRealm+Sync.mm */ = {isa = PBXFileReference; fileEncoding = 4; lastKnownFileType = sourcecode.cpp.objcpp; path = "RLMRealm+Sync.mm"; sourceTree = "<group>"; };
		1AD397CD1F72FFC6002AA897 /* RLMRealm+Sync.h */ = {isa = PBXFileReference; fileEncoding = 4; lastKnownFileType = sourcecode.c.h; path = "RLMRealm+Sync.h"; sourceTree = "<group>"; };
		1AD397D21F73032A002AA897 /* partial_sync.cpp */ = {isa = PBXFileReference; fileEncoding = 4; lastKnownFileType = sourcecode.cpp.cpp; name = partial_sync.cpp; path = sync/partial_sync.cpp; sourceTree = "<group>"; };
		1AD397D31F73032A002AA897 /* partial_sync.hpp */ = {isa = PBXFileReference; fileEncoding = 4; lastKnownFileType = sourcecode.cpp.h; name = partial_sync.hpp; path = sync/partial_sync.hpp; sourceTree = "<group>"; };
		1AD6E79E1E8C217000D4C8B4 /* RLMSyncPermissionResults.h */ = {isa = PBXFileReference; fileEncoding = 4; lastKnownFileType = sourcecode.c.h; path = RLMSyncPermissionResults.h; sourceTree = "<group>"; };
		1AD6E79F1E8C217000D4C8B4 /* RLMSyncPermissionResults.mm */ = {isa = PBXFileReference; fileEncoding = 4; lastKnownFileType = sourcecode.cpp.objcpp; path = RLMSyncPermissionResults.mm; sourceTree = "<group>"; };
		1AD6E7A51E8C2BDF00D4C8B4 /* RLMPermissionsAPITests.m */ = {isa = PBXFileReference; fileEncoding = 4; lastKnownFileType = sourcecode.c.objc; name = RLMPermissionsAPITests.m; path = Realm/ObjectServerTests/RLMPermissionsAPITests.m; sourceTree = "<group>"; };
		1ADE09351E897BCA008AB1D3 /* sync_permission.cpp */ = {isa = PBXFileReference; fileEncoding = 4; lastKnownFileType = sourcecode.cpp.cpp; name = sync_permission.cpp; path = sync/sync_permission.cpp; sourceTree = "<group>"; };
		1ADE09361E897BCA008AB1D3 /* sync_permission.hpp */ = {isa = PBXFileReference; fileEncoding = 4; lastKnownFileType = sourcecode.cpp.h; name = sync_permission.hpp; path = sync/sync_permission.hpp; sourceTree = "<group>"; };
		1ADE093B1E897EE9008AB1D3 /* RLMSyncPermission.h */ = {isa = PBXFileReference; fileEncoding = 4; lastKnownFileType = sourcecode.c.h; path = RLMSyncPermission.h; sourceTree = "<group>"; };
		1ADE093C1E897EE9008AB1D3 /* RLMSyncPermission.mm */ = {isa = PBXFileReference; fileEncoding = 4; lastKnownFileType = sourcecode.cpp.objcpp; path = RLMSyncPermission.mm; sourceTree = "<group>"; };
		1ADE09411E8990DF008AB1D3 /* RLMSyncPermission_Private.hpp */ = {isa = PBXFileReference; lastKnownFileType = sourcecode.cpp.h; path = RLMSyncPermission_Private.hpp; sourceTree = "<group>"; };
		1ADE09421E89DDB9008AB1D3 /* object_accessor_impl.hpp */ = {isa = PBXFileReference; fileEncoding = 4; lastKnownFileType = sourcecode.cpp.h; path = object_accessor_impl.hpp; sourceTree = "<group>"; };
		1AF64DCB1DA304210081EB15 /* RLMSyncManager+ObjectServerTests.h */ = {isa = PBXFileReference; fileEncoding = 4; lastKnownFileType = sourcecode.c.h; name = "RLMSyncManager+ObjectServerTests.h"; path = "Realm/ObjectServerTests/RLMSyncManager+ObjectServerTests.h"; sourceTree = "<group>"; };
		1AF64DCC1DA304210081EB15 /* RLMSyncManager+ObjectServerTests.m */ = {isa = PBXFileReference; fileEncoding = 4; lastKnownFileType = sourcecode.c.objc; name = "RLMSyncManager+ObjectServerTests.m"; path = "Realm/ObjectServerTests/RLMSyncManager+ObjectServerTests.m"; sourceTree = "<group>"; };
		1AF64DD01DA304A90081EB15 /* RLMSyncUser+ObjectServerTests.h */ = {isa = PBXFileReference; fileEncoding = 4; lastKnownFileType = sourcecode.c.h; name = "RLMSyncUser+ObjectServerTests.h"; path = "Realm/ObjectServerTests/RLMSyncUser+ObjectServerTests.h"; sourceTree = "<group>"; };
		1AF64DD11DA304A90081EB15 /* RLMSyncUser+ObjectServerTests.mm */ = {isa = PBXFileReference; fileEncoding = 4; lastKnownFileType = sourcecode.cpp.objcpp; name = "RLMSyncUser+ObjectServerTests.mm"; path = "Realm/ObjectServerTests/RLMSyncUser+ObjectServerTests.mm"; sourceTree = "<group>"; };
		1AF7EA941D340AF70001A9B5 /* RLMSyncManager.h */ = {isa = PBXFileReference; fileEncoding = 4; lastKnownFileType = sourcecode.c.h; path = RLMSyncManager.h; sourceTree = "<group>"; };
		1AF7EA951D340AF70001A9B5 /* RLMSyncManager.mm */ = {isa = PBXFileReference; fileEncoding = 4; lastKnownFileType = sourcecode.cpp.objcpp; path = RLMSyncManager.mm; sourceTree = "<group>"; };
		1AF7EA981D340D1F0001A9B5 /* RLMSyncManager_Private.h */ = {isa = PBXFileReference; lastKnownFileType = sourcecode.c.h; path = RLMSyncManager_Private.h; sourceTree = "<group>"; };
		1AF7EA991D340E700001A9B5 /* RLMNetworkClient.h */ = {isa = PBXFileReference; fileEncoding = 4; lastKnownFileType = sourcecode.c.h; path = RLMNetworkClient.h; sourceTree = "<group>"; };
		1AF7EA9A1D340E700001A9B5 /* RLMNetworkClient.mm */ = {isa = PBXFileReference; fileEncoding = 4; lastKnownFileType = sourcecode.cpp.objcpp; path = RLMNetworkClient.mm; sourceTree = "<group>"; };
		26F3CA681986CC86004623E1 /* SwiftPropertyTypeTest.swift */ = {isa = PBXFileReference; fileEncoding = 4; lastKnownFileType = sourcecode.swift; path = SwiftPropertyTypeTest.swift; sourceTree = "<group>"; };
		297FBEFA1C19F696009D1118 /* RLMTestCaseUtils.swift */ = {isa = PBXFileReference; fileEncoding = 4; lastKnownFileType = sourcecode.swift; path = RLMTestCaseUtils.swift; sourceTree = "<group>"; };
		297FBEFD1C19F844009D1118 /* TestUtils.h */ = {isa = PBXFileReference; fileEncoding = 4; lastKnownFileType = sourcecode.c.h; name = TestUtils.h; path = Realm/Tests/TestUtils.h; sourceTree = SOURCE_ROOT; };
		297FBEFE1C19F844009D1118 /* TestUtils.mm */ = {isa = PBXFileReference; fileEncoding = 4; lastKnownFileType = sourcecode.cpp.objcpp; name = TestUtils.mm; path = Realm/Tests/TestUtils.mm; sourceTree = SOURCE_ROOT; };
		29B7FDF51C0DA6560023224E /* Error.swift */ = {isa = PBXFileReference; fileEncoding = 4; lastKnownFileType = sourcecode.swift; path = Error.swift; sourceTree = "<group>"; };
		29B7FDF71C0DE76B0023224E /* fileformat-pre-null.realm */ = {isa = PBXFileReference; lastKnownFileType = file; path = "fileformat-pre-null.realm"; sourceTree = "<group>"; };
		29EDB8D71A7703C500458D80 /* RLMObjectStore.h */ = {isa = PBXFileReference; fileEncoding = 4; lastKnownFileType = sourcecode.c.h; path = RLMObjectStore.h; sourceTree = "<group>"; };
		29EDB8E01A77070200458D80 /* RLMRealm_Private.h */ = {isa = PBXFileReference; fileEncoding = 4; lastKnownFileType = sourcecode.c.h; path = RLMRealm_Private.h; sourceTree = "<group>"; };
		29EDB8E51A7710B700458D80 /* RLMResults_Private.h */ = {isa = PBXFileReference; fileEncoding = 4; lastKnownFileType = sourcecode.c.h; path = RLMResults_Private.h; sourceTree = "<group>"; };
		29EDB8E91A7712E500458D80 /* RLMObjectSchema_Private.h */ = {isa = PBXFileReference; fileEncoding = 4; lastKnownFileType = sourcecode.c.h; path = RLMObjectSchema_Private.h; sourceTree = "<group>"; };
		3F0338491E6F466D00F9E288 /* RLMAccessor.hpp */ = {isa = PBXFileReference; lastKnownFileType = sourcecode.cpp.h; path = RLMAccessor.hpp; sourceTree = "<group>"; };
		3F04EA2D1992BEE400C2CE2E /* PerformanceTests.m */ = {isa = PBXFileReference; fileEncoding = 4; lastKnownFileType = sourcecode.c.objc; path = PerformanceTests.m; sourceTree = "<group>"; };
		3F0543E91C56F71500AA5322 /* realm_coordinator.hpp */ = {isa = PBXFileReference; fileEncoding = 4; lastKnownFileType = sourcecode.cpp.h; path = realm_coordinator.hpp; sourceTree = "<group>"; };
		3F0543EA1C56F71500AA5322 /* realm_coordinator.cpp */ = {isa = PBXFileReference; fileEncoding = 4; lastKnownFileType = sourcecode.cpp.cpp; path = realm_coordinator.cpp; sourceTree = "<group>"; };
		3F0543F61C56F78300AA5322 /* external_commit_helper.hpp */ = {isa = PBXFileReference; fileEncoding = 4; lastKnownFileType = sourcecode.cpp.h; path = external_commit_helper.hpp; sourceTree = "<group>"; };
		3F0F029D1B6FFE610046A4D5 /* KVOTests.mm */ = {isa = PBXFileReference; fileEncoding = 4; lastKnownFileType = sourcecode.cpp.objcpp; path = KVOTests.mm; sourceTree = "<group>"; };
		3F0F02AC1B6FFF3D0046A4D5 /* RLMObservation.hpp */ = {isa = PBXFileReference; fileEncoding = 4; lastKnownFileType = sourcecode.cpp.h; path = RLMObservation.hpp; sourceTree = "<group>"; };
		3F0F02AD1B6FFF3D0046A4D5 /* RLMObservation.mm */ = {isa = PBXFileReference; fileEncoding = 4; lastKnownFileType = sourcecode.cpp.objcpp; path = RLMObservation.mm; sourceTree = "<group>"; };
		3F1A5E721992EB7400F45F4C /* TestHost.app */ = {isa = PBXFileReference; explicitFileType = wrapper.application; includeInIndex = 0; path = TestHost.app; sourceTree = BUILT_PRODUCTS_DIR; };
		3F1F47881B97AB8B00CD99A3 /* transact_log_handler.hpp */ = {isa = PBXFileReference; lastKnownFileType = sourcecode.cpp.h; path = transact_log_handler.hpp; sourceTree = "<group>"; };
		3F1F47891B97ABA300CD99A3 /* transact_log_handler.cpp */ = {isa = PBXFileReference; fileEncoding = 4; lastKnownFileType = sourcecode.cpp.cpp; path = transact_log_handler.cpp; sourceTree = "<group>"; };
		3F20DA2019BE1EA6007DE308 /* RLMUpdateChecker.hpp */ = {isa = PBXFileReference; fileEncoding = 4; lastKnownFileType = sourcecode.cpp.h; path = RLMUpdateChecker.hpp; sourceTree = "<group>"; };
		3F20DA2119BE1EA6007DE308 /* RLMUpdateChecker.mm */ = {isa = PBXFileReference; fileEncoding = 4; lastKnownFileType = sourcecode.cpp.objcpp; path = RLMUpdateChecker.mm; sourceTree = "<group>"; };
		3F2118A81B97CBE1005A4CFE /* external_commit_helper.cpp */ = {isa = PBXFileReference; fileEncoding = 4; lastKnownFileType = sourcecode.cpp.cpp; path = external_commit_helper.cpp; sourceTree = "<group>"; };
		3F2118A91B97CBE1005A4CFE /* external_commit_helper.hpp */ = {isa = PBXFileReference; fileEncoding = 4; lastKnownFileType = sourcecode.cpp.h; path = external_commit_helper.hpp; sourceTree = "<group>"; };
		3F222C4D1E26F51300CA0713 /* ThreadSafeReference.swift */ = {isa = PBXFileReference; fileEncoding = 4; lastKnownFileType = sourcecode.swift; path = ThreadSafeReference.swift; sourceTree = "<group>"; };
		3F2633C21E9D630000B32D30 /* PrimitiveListTests.swift */ = {isa = PBXFileReference; fileEncoding = 4; lastKnownFileType = sourcecode.swift; path = PrimitiveListTests.swift; sourceTree = "<group>"; };
		3F2E66611CA0B9D5004761D5 /* NotificationTests.m */ = {isa = PBXFileReference; fileEncoding = 4; lastKnownFileType = sourcecode.c.objc; path = NotificationTests.m; sourceTree = "<group>"; };
		3F44109E19953F5900223146 /* RLMTestObjects.h */ = {isa = PBXFileReference; lastKnownFileType = sourcecode.c.h; path = RLMTestObjects.h; sourceTree = "<group>"; };
		3F452EC519C2279800AFC154 /* RLMSwiftSupport.m */ = {isa = PBXFileReference; fileEncoding = 4; lastKnownFileType = sourcecode.c.objc; name = RLMSwiftSupport.m; path = Realm/RLMSwiftSupport.m; sourceTree = SOURCE_ROOT; };
		3F4E324B1B98C6C700183A69 /* RLMSchema_Private.hpp */ = {isa = PBXFileReference; lastKnownFileType = sourcecode.cpp.h; path = RLMSchema_Private.hpp; sourceTree = "<group>"; };
		3F572C901F2BDA9F00F6C9AB /* PrimitiveArrayPropertyTests.m */ = {isa = PBXFileReference; fileEncoding = 4; lastKnownFileType = sourcecode.c.objc; path = PrimitiveArrayPropertyTests.m; sourceTree = "<group>"; };
		3F572C911F2BDA9F00F6C9AB /* ThreadSafeReferenceTests.m */ = {isa = PBXFileReference; fileEncoding = 4; lastKnownFileType = sourcecode.c.objc; path = ThreadSafeReferenceTests.m; sourceTree = "<group>"; };
		3F5B5D2E1E84230B00953B33 /* binding_callback_thread_observer.cpp */ = {isa = PBXFileReference; fileEncoding = 4; lastKnownFileType = sourcecode.cpp.cpp; path = binding_callback_thread_observer.cpp; sourceTree = "<group>"; };
		3F5B5D2F1E84230B00953B33 /* binding_callback_thread_observer.hpp */ = {isa = PBXFileReference; fileEncoding = 4; lastKnownFileType = sourcecode.cpp.h; path = binding_callback_thread_observer.hpp; sourceTree = "<group>"; };
		3F62BA9E1BA0AB9000A4CEB2 /* binding_context.hpp */ = {isa = PBXFileReference; fileEncoding = 4; lastKnownFileType = sourcecode.cpp.h; path = binding_context.hpp; sourceTree = "<group>"; };
		3F643BEB1CEA654D00F6D0C8 /* mixed-column.realm */ = {isa = PBXFileReference; lastKnownFileType = file; path = "mixed-column.realm"; sourceTree = "<group>"; };
		3F6468381E3A98B1007BD064 /* RLMSyncSessionRefreshHandle.h */ = {isa = PBXFileReference; fileEncoding = 4; lastKnownFileType = sourcecode.c.h; path = RLMSyncSessionRefreshHandle.h; sourceTree = "<group>"; };
		3F67DB391E26D69C0024533D /* RLMThreadSafeReference.h */ = {isa = PBXFileReference; fileEncoding = 4; lastKnownFileType = sourcecode.c.h; path = RLMThreadSafeReference.h; sourceTree = "<group>"; };
		3F67DB3A1E26D69C0024533D /* RLMThreadSafeReference_Private.hpp */ = {isa = PBXFileReference; fileEncoding = 4; lastKnownFileType = sourcecode.cpp.h; path = RLMThreadSafeReference_Private.hpp; sourceTree = "<group>"; };
		3F67DB3B1E26D69C0024533D /* RLMThreadSafeReference.mm */ = {isa = PBXFileReference; fileEncoding = 4; lastKnownFileType = sourcecode.cpp.objcpp; path = RLMThreadSafeReference.mm; sourceTree = "<group>"; };
		3F68BFCD1B558CA800D50FBD /* RLMPrefix.h */ = {isa = PBXFileReference; lastKnownFileType = sourcecode.c.h; path = RLMPrefix.h; sourceTree = "<group>"; };
		3F6B89AE19EF40BA004E8EA8 /* librealm-ios.a */ = {isa = PBXFileReference; lastKnownFileType = archive.ar; name = "librealm-ios.a"; path = "../core/librealm-ios.a"; sourceTree = "<group>"; };
		3F73BC841E3A870F00FE80B6 /* ThreadSafeReferenceTests.swift */ = {isa = PBXFileReference; fileEncoding = 4; lastKnownFileType = sourcecode.swift; path = ThreadSafeReferenceTests.swift; sourceTree = "<group>"; };
		3F73BC871E3A876600FE80B6 /* ObjectServerTests-Info.plist */ = {isa = PBXFileReference; fileEncoding = 4; lastKnownFileType = text.plist.xml; name = "ObjectServerTests-Info.plist"; path = "Realm/ObjectServerTests/ObjectServerTests-Info.plist"; sourceTree = "<group>"; };
		3F73BC881E3A876600FE80B6 /* RLMSyncSessionRefreshHandle+ObjectServerTests.h */ = {isa = PBXFileReference; fileEncoding = 4; lastKnownFileType = sourcecode.c.h; name = "RLMSyncSessionRefreshHandle+ObjectServerTests.h"; path = "Realm/ObjectServerTests/RLMSyncSessionRefreshHandle+ObjectServerTests.h"; sourceTree = "<group>"; };
		3F73BC891E3A876600FE80B6 /* RLMSyncSessionRefreshHandle+ObjectServerTests.m */ = {isa = PBXFileReference; fileEncoding = 4; lastKnownFileType = sourcecode.c.objc; name = "RLMSyncSessionRefreshHandle+ObjectServerTests.m"; path = "Realm/ObjectServerTests/RLMSyncSessionRefreshHandle+ObjectServerTests.m"; sourceTree = "<group>"; };
		3F73BC8A1E3A876600FE80B6 /* RLMTestUtils.h */ = {isa = PBXFileReference; fileEncoding = 4; lastKnownFileType = sourcecode.c.h; name = RLMTestUtils.h; path = Realm/ObjectServerTests/RLMTestUtils.h; sourceTree = "<group>"; };
		3F73BC8B1E3A876600FE80B6 /* RLMTestUtils.m */ = {isa = PBXFileReference; fileEncoding = 4; lastKnownFileType = sourcecode.c.objc; name = RLMTestUtils.m; path = Realm/ObjectServerTests/RLMTestUtils.m; sourceTree = "<group>"; };
		3F73BC931E3A878500FE80B6 /* NSError+RLMSync.h */ = {isa = PBXFileReference; fileEncoding = 4; lastKnownFileType = sourcecode.c.h; path = "NSError+RLMSync.h"; sourceTree = "<group>"; };
		3F73BC941E3A878500FE80B6 /* NSError+RLMSync.m */ = {isa = PBXFileReference; fileEncoding = 4; lastKnownFileType = sourcecode.c.objc; path = "NSError+RLMSync.m"; sourceTree = "<group>"; };
		3F7556691BE94CCC0058BC7E /* results.cpp */ = {isa = PBXFileReference; fileEncoding = 4; lastKnownFileType = sourcecode.cpp.cpp; path = results.cpp; sourceTree = "<group>"; };
		3F75566A1BE94CCC0058BC7E /* results.hpp */ = {isa = PBXFileReference; fileEncoding = 4; lastKnownFileType = sourcecode.cpp.h; path = results.hpp; sourceTree = "<group>"; };
		3F7556731BE95A050058BC7E /* AsyncTests.mm */ = {isa = PBXFileReference; fileEncoding = 4; lastKnownFileType = sourcecode.cpp.objcpp; path = AsyncTests.mm; sourceTree = "<group>"; };
		3F7A3FAC1CC6EB7300301A17 /* collection_change_builder.cpp */ = {isa = PBXFileReference; fileEncoding = 4; lastKnownFileType = sourcecode.cpp.cpp; path = collection_change_builder.cpp; sourceTree = "<group>"; };
		3F7A3FAD1CC6EB7300301A17 /* collection_change_builder.hpp */ = {isa = PBXFileReference; fileEncoding = 4; lastKnownFileType = sourcecode.cpp.h; path = collection_change_builder.hpp; sourceTree = "<group>"; };
		3F90260F1C625C5D006AE98E /* list.cpp */ = {isa = PBXFileReference; fileEncoding = 4; lastKnownFileType = sourcecode.cpp.cpp; path = list.cpp; sourceTree = "<group>"; };
		3F9026101C625C5D006AE98E /* list.hpp */ = {isa = PBXFileReference; fileEncoding = 4; lastKnownFileType = sourcecode.cpp.h; path = list.hpp; sourceTree = "<group>"; };
		3F9182421CD1712F00A50120 /* fileformat-old-date.realm */ = {isa = PBXFileReference; lastKnownFileType = file; path = "fileformat-old-date.realm"; sourceTree = "<group>"; };
		3F98019A1C8E4F55000A8B07 /* collection_notifier.hpp */ = {isa = PBXFileReference; fileEncoding = 4; lastKnownFileType = sourcecode.cpp.h; path = collection_notifier.hpp; sourceTree = "<group>"; };
		3F98019B1C8E4F55000A8B07 /* list_notifier.hpp */ = {isa = PBXFileReference; fileEncoding = 4; lastKnownFileType = sourcecode.cpp.h; path = list_notifier.hpp; sourceTree = "<group>"; };
		3F98019D1C8E4F55000A8B07 /* weak_realm_notifier.hpp */ = {isa = PBXFileReference; fileEncoding = 4; lastKnownFileType = sourcecode.cpp.h; path = weak_realm_notifier.hpp; sourceTree = "<group>"; };
		3F98019E1C8E4F55000A8B07 /* collection_notifier.cpp */ = {isa = PBXFileReference; fileEncoding = 4; lastKnownFileType = sourcecode.cpp.cpp; path = collection_notifier.cpp; sourceTree = "<group>"; };
		3F98019F1C8E4F55000A8B07 /* list_notifier.cpp */ = {isa = PBXFileReference; fileEncoding = 4; lastKnownFileType = sourcecode.cpp.cpp; path = list_notifier.cpp; sourceTree = "<group>"; };
		3F9801A81C8E4F6B000A8B07 /* collection_notifications.hpp */ = {isa = PBXFileReference; fileEncoding = 4; lastKnownFileType = sourcecode.cpp.h; path = collection_notifications.hpp; sourceTree = "<group>"; };
		3F9801A91C8E4F6B000A8B07 /* collection_notifications.cpp */ = {isa = PBXFileReference; fileEncoding = 4; lastKnownFileType = sourcecode.cpp.cpp; path = collection_notifications.cpp; sourceTree = "<group>"; };
		3F9801AD1C90FD2D000A8B07 /* results_notifier.hpp */ = {isa = PBXFileReference; fileEncoding = 4; lastKnownFileType = sourcecode.cpp.h; path = results_notifier.hpp; sourceTree = "<group>"; };
		3F9801AE1C90FD2D000A8B07 /* results_notifier.cpp */ = {isa = PBXFileReference; fileEncoding = 4; lastKnownFileType = sourcecode.cpp.cpp; path = results_notifier.cpp; sourceTree = "<group>"; };
		3F9863B91D36876B00641C98 /* RLMClassInfo.mm */ = {isa = PBXFileReference; fileEncoding = 4; lastKnownFileType = sourcecode.cpp.objcpp; path = RLMClassInfo.mm; sourceTree = "<group>"; };
		3F9863BA1D36876B00641C98 /* RLMClassInfo.hpp */ = {isa = PBXFileReference; fileEncoding = 4; lastKnownFileType = sourcecode.cpp.h; path = RLMClassInfo.hpp; sourceTree = "<group>"; };
		3FAB08411E1EC382001BC8DA /* execution_context_id.hpp */ = {isa = PBXFileReference; fileEncoding = 4; lastKnownFileType = sourcecode.cpp.h; path = execution_context_id.hpp; sourceTree = "<group>"; };
		3FAB08421E1EC382001BC8DA /* object_accessor.hpp */ = {isa = PBXFileReference; fileEncoding = 4; lastKnownFileType = sourcecode.cpp.h; path = object_accessor.hpp; sourceTree = "<group>"; };
		3FAB08431E1EC382001BC8DA /* object.hpp */ = {isa = PBXFileReference; fileEncoding = 4; lastKnownFileType = sourcecode.cpp.h; path = object.hpp; sourceTree = "<group>"; };
		3FAB08441E1EC382001BC8DA /* object.cpp */ = {isa = PBXFileReference; fileEncoding = 4; lastKnownFileType = sourcecode.cpp.cpp; path = object.cpp; sourceTree = "<group>"; };
		3FAB08851E1EC51F001BC8DA /* object_notifier.hpp */ = {isa = PBXFileReference; fileEncoding = 4; lastKnownFileType = sourcecode.cpp.h; path = object_notifier.hpp; sourceTree = "<group>"; };
		3FAB08861E1EC51F001BC8DA /* object_notifier.cpp */ = {isa = PBXFileReference; fileEncoding = 4; lastKnownFileType = sourcecode.cpp.cpp; path = object_notifier.cpp; sourceTree = "<group>"; };
		3FAE25511B8CEBBE00D01405 /* object_store.cpp */ = {isa = PBXFileReference; fileEncoding = 4; lastKnownFileType = sourcecode.cpp.cpp; path = object_store.cpp; sourceTree = "<group>"; };
		3FAE25521B8CEBBE00D01405 /* object_store.hpp */ = {isa = PBXFileReference; fileEncoding = 4; lastKnownFileType = sourcecode.cpp.h; path = object_store.hpp; sourceTree = "<group>"; };
		3FAE25531B8CEBBE00D01405 /* shared_realm.cpp */ = {isa = PBXFileReference; fileEncoding = 4; lastKnownFileType = sourcecode.cpp.cpp; path = shared_realm.cpp; sourceTree = "<group>"; };
		3FAE25541B8CEBBE00D01405 /* shared_realm.hpp */ = {isa = PBXFileReference; fileEncoding = 4; lastKnownFileType = sourcecode.cpp.h; path = shared_realm.hpp; sourceTree = "<group>"; };
		3FAE25561B8CEBBE00D01405 /* object_schema.cpp */ = {isa = PBXFileReference; fileEncoding = 4; lastKnownFileType = sourcecode.cpp.cpp; path = object_schema.cpp; sourceTree = "<group>"; };
		3FAE25571B8CEBBE00D01405 /* property.hpp */ = {isa = PBXFileReference; fileEncoding = 4; lastKnownFileType = sourcecode.cpp.h; path = property.hpp; sourceTree = "<group>"; };
		3FAE25581B8CEBBE00D01405 /* object_schema.hpp */ = {isa = PBXFileReference; fileEncoding = 4; lastKnownFileType = sourcecode.cpp.h; path = object_schema.hpp; sourceTree = "<group>"; };
		3FBD05FA1B94E1C3004559CF /* index_set.cpp */ = {isa = PBXFileReference; fileEncoding = 4; lastKnownFileType = sourcecode.cpp.cpp; path = index_set.cpp; sourceTree = "<group>"; };
		3FBD05FB1B94E1C3004559CF /* index_set.hpp */ = {isa = PBXFileReference; fileEncoding = 4; lastKnownFileType = sourcecode.cpp.h; path = index_set.hpp; sourceTree = "<group>"; };
		3FBEF6781C63D66100F6935B /* RLMCollection_Private.hpp */ = {isa = PBXFileReference; fileEncoding = 4; lastKnownFileType = sourcecode.cpp.h; path = RLMCollection_Private.hpp; sourceTree = "<group>"; };
		3FBEF6791C63D66100F6935B /* RLMCollection.mm */ = {isa = PBXFileReference; fileEncoding = 4; lastKnownFileType = sourcecode.cpp.objcpp; path = RLMCollection.mm; sourceTree = "<group>"; };
		3FE556421B9A43E5002A1129 /* schema.cpp */ = {isa = PBXFileReference; fileEncoding = 4; lastKnownFileType = sourcecode.cpp.cpp; path = schema.cpp; sourceTree = "<group>"; };
		3FE556431B9A43E5002A1129 /* schema.hpp */ = {isa = PBXFileReference; fileEncoding = 4; lastKnownFileType = sourcecode.cpp.h; path = schema.hpp; sourceTree = "<group>"; };
		3FE79FF719BA6A5900780C9A /* RLMSwiftSupport.h */ = {isa = PBXFileReference; fileEncoding = 4; lastKnownFileType = sourcecode.c.h; path = RLMSwiftSupport.h; sourceTree = "<group>"; };
		3FEB383C1E70AC6900F22712 /* ObjectCreationTests.mm */ = {isa = PBXFileReference; fileEncoding = 4; lastKnownFileType = sourcecode.cpp.objcpp; path = ObjectCreationTests.mm; sourceTree = "<group>"; };
		3FEC4A3D1BBB188B00F009C3 /* SwiftSchemaTests.swift */ = {isa = PBXFileReference; fileEncoding = 4; lastKnownFileType = sourcecode.swift; path = SwiftSchemaTests.swift; sourceTree = "<group>"; };
		3FF2A9F21F4F3BEB00678BC0 /* primitive_list_notifier.hpp */ = {isa = PBXFileReference; fileEncoding = 4; lastKnownFileType = sourcecode.cpp.h; path = primitive_list_notifier.hpp; sourceTree = "<group>"; };
		3FF2A9F31F4F3BEB00678BC0 /* primitive_list_notifier.cpp */ = {isa = PBXFileReference; fileEncoding = 4; lastKnownFileType = sourcecode.cpp.cpp; path = primitive_list_notifier.cpp; sourceTree = "<group>"; };
		5B77EACD1DCC5614006AB51D /* ObjectiveCSupport.swift */ = {isa = PBXFileReference; fileEncoding = 4; lastKnownFileType = sourcecode.swift; path = ObjectiveCSupport.swift; sourceTree = "<group>"; };
		5BC537151DD5B8D70055C524 /* ObjectiveCSupportTests.swift */ = {isa = PBXFileReference; fileEncoding = 4; lastKnownFileType = sourcecode.swift; path = ObjectiveCSupportTests.swift; sourceTree = "<group>"; };
		5D03FB1E1E0DAFBA007D53EA /* PredicateUtilTests.mm */ = {isa = PBXFileReference; fileEncoding = 4; lastKnownFileType = sourcecode.cpp.objcpp; path = PredicateUtilTests.mm; sourceTree = "<group>"; };
		5D1534B71CCFF545008976D7 /* LinkingObjects.swift */ = {isa = PBXFileReference; fileEncoding = 4; lastKnownFileType = sourcecode.swift; path = LinkingObjects.swift; sourceTree = "<group>"; };
		5D1BF1FE1EF9875300B7DC87 /* RLMCollection_Private.h */ = {isa = PBXFileReference; lastKnownFileType = sourcecode.c.h; path = RLMCollection_Private.h; sourceTree = "<group>"; };
		5D274C4C1D6D15D2006FEBB1 /* weak_realm_notifier.cpp */ = {isa = PBXFileReference; fileEncoding = 4; lastKnownFileType = sourcecode.cpp.cpp; path = weak_realm_notifier.cpp; sourceTree = "<group>"; };
		5D274C4F1D6D16A8006FEBB1 /* event_loop_signal.hpp */ = {isa = PBXFileReference; fileEncoding = 4; lastKnownFileType = sourcecode.cpp.h; path = event_loop_signal.hpp; sourceTree = "<group>"; };
		5D274C521D6D16BA006FEBB1 /* event_loop_signal.hpp */ = {isa = PBXFileReference; fileEncoding = 4; lastKnownFileType = sourcecode.cpp.h; path = event_loop_signal.hpp; sourceTree = "<group>"; };
		5D2E8F651C98DC0D00187B09 /* RLMProperty_Private.hpp */ = {isa = PBXFileReference; fileEncoding = 4; lastKnownFileType = sourcecode.cpp.h; path = RLMProperty_Private.hpp; sourceTree = "<group>"; };
		5D3E1A2C1C1FC6D5002913BA /* RLMPredicateUtil.hpp */ = {isa = PBXFileReference; fileEncoding = 4; lastKnownFileType = sourcecode.cpp.h; path = RLMPredicateUtil.hpp; sourceTree = "<group>"; };
		5D3E1A2D1C1FC6D5002913BA /* RLMPredicateUtil.mm */ = {isa = PBXFileReference; fileEncoding = 4; lastKnownFileType = sourcecode.cpp.objcpp; path = RLMPredicateUtil.mm; sourceTree = "<group>"; };
		5D432B8C1CC0713F00A610A9 /* LinkingObjectsTests.mm */ = {isa = PBXFileReference; fileEncoding = 4; lastKnownFileType = sourcecode.cpp.objcpp; path = LinkingObjectsTests.mm; sourceTree = "<group>"; };
		5D6156F51BE077E600A4BD3F /* RLMPlatform.h.in */ = {isa = PBXFileReference; fileEncoding = 4; lastKnownFileType = text; path = RLMPlatform.h.in; sourceTree = "<group>"; };
		5D6156F71BE07B6B00A4BD3F /* TestHost.xcconfig */ = {isa = PBXFileReference; fileEncoding = 4; lastKnownFileType = text.xcconfig; path = TestHost.xcconfig; sourceTree = "<group>"; };
		5D659E6D1BE0398E006515A0 /* Base.xcconfig */ = {isa = PBXFileReference; fileEncoding = 4; lastKnownFileType = text.xcconfig; path = Base.xcconfig; sourceTree = "<group>"; };
		5D659E6E1BE0398E006515A0 /* Debug.xcconfig */ = {isa = PBXFileReference; fileEncoding = 4; lastKnownFileType = text.xcconfig; path = Debug.xcconfig; sourceTree = "<group>"; };
		5D659E6F1BE0398E006515A0 /* Release.xcconfig */ = {isa = PBXFileReference; fileEncoding = 4; lastKnownFileType = text.xcconfig; path = Release.xcconfig; sourceTree = "<group>"; };
		5D659E741BE03E0D006515A0 /* Realm iOS static.xcconfig */ = {isa = PBXFileReference; fileEncoding = 4; lastKnownFileType = text.xcconfig; path = "Realm iOS static.xcconfig"; sourceTree = "<group>"; };
		5D659E761BE03E0D006515A0 /* Realm.xcconfig */ = {isa = PBXFileReference; fileEncoding = 4; lastKnownFileType = text.xcconfig; path = Realm.xcconfig; sourceTree = "<group>"; };
		5D659ED91BE04556006515A0 /* Realm.framework */ = {isa = PBXFileReference; explicitFileType = wrapper.framework; includeInIndex = 0; path = Realm.framework; sourceTree = BUILT_PRODUCTS_DIR; };
		5D660FBD1BE98BEF0021E04F /* RealmSwift.xcconfig */ = {isa = PBXFileReference; fileEncoding = 4; lastKnownFileType = text.xcconfig; path = RealmSwift.xcconfig; sourceTree = "<group>"; };
		5D660FC01BE98BEF0021E04F /* Tests.xcconfig */ = {isa = PBXFileReference; fileEncoding = 4; lastKnownFileType = text.xcconfig; path = Tests.xcconfig; sourceTree = "<group>"; };
		5D660FCC1BE98C560021E04F /* RealmSwift.framework */ = {isa = PBXFileReference; explicitFileType = wrapper.framework; includeInIndex = 0; path = RealmSwift.framework; sourceTree = BUILT_PRODUCTS_DIR; };
		5D660FD81BE98C7C0021E04F /* RealmSwift Tests.xctest */ = {isa = PBXFileReference; explicitFileType = wrapper.cfbundle; includeInIndex = 0; path = "RealmSwift Tests.xctest"; sourceTree = BUILT_PRODUCTS_DIR; };
		5D660FE31BE98D670021E04F /* Aliases.swift */ = {isa = PBXFileReference; fileEncoding = 4; lastKnownFileType = sourcecode.swift; path = Aliases.swift; sourceTree = "<group>"; };
		5D660FE41BE98D670021E04F /* List.swift */ = {isa = PBXFileReference; fileEncoding = 4; lastKnownFileType = sourcecode.swift; path = List.swift; sourceTree = "<group>"; };
		5D660FE51BE98D670021E04F /* Migration.swift */ = {isa = PBXFileReference; fileEncoding = 4; lastKnownFileType = sourcecode.swift; path = Migration.swift; sourceTree = "<group>"; };
		5D660FE61BE98D670021E04F /* Object.swift */ = {isa = PBXFileReference; fileEncoding = 4; lastKnownFileType = sourcecode.swift; path = Object.swift; sourceTree = "<group>"; };
		5D660FE71BE98D670021E04F /* ObjectSchema.swift */ = {isa = PBXFileReference; fileEncoding = 4; lastKnownFileType = sourcecode.swift; path = ObjectSchema.swift; sourceTree = "<group>"; };
		5D660FE81BE98D670021E04F /* Optional.swift */ = {isa = PBXFileReference; fileEncoding = 4; lastKnownFileType = sourcecode.swift; path = Optional.swift; sourceTree = "<group>"; };
		5D660FE91BE98D670021E04F /* Property.swift */ = {isa = PBXFileReference; fileEncoding = 4; lastKnownFileType = sourcecode.swift; path = Property.swift; sourceTree = "<group>"; };
		5D660FEA1BE98D670021E04F /* Realm.swift */ = {isa = PBXFileReference; fileEncoding = 4; lastKnownFileType = sourcecode.swift; path = Realm.swift; sourceTree = "<group>"; };
		5D660FEC1BE98D670021E04F /* RealmConfiguration.swift */ = {isa = PBXFileReference; fileEncoding = 4; lastKnownFileType = sourcecode.swift; path = RealmConfiguration.swift; sourceTree = "<group>"; };
		5D660FED1BE98D670021E04F /* Results.swift */ = {isa = PBXFileReference; fileEncoding = 4; lastKnownFileType = sourcecode.swift; path = Results.swift; sourceTree = "<group>"; };
		5D660FEE1BE98D670021E04F /* Schema.swift */ = {isa = PBXFileReference; fileEncoding = 4; lastKnownFileType = sourcecode.swift; path = Schema.swift; sourceTree = "<group>"; };
		5D660FEF1BE98D670021E04F /* SortDescriptor.swift */ = {isa = PBXFileReference; fileEncoding = 4; lastKnownFileType = sourcecode.swift; path = SortDescriptor.swift; sourceTree = "<group>"; };
		5D660FF01BE98D670021E04F /* Util.swift */ = {isa = PBXFileReference; fileEncoding = 4; lastKnownFileType = sourcecode.swift; path = Util.swift; sourceTree = "<group>"; };
		5D660FFF1BE98D880021E04F /* KVOTests.swift */ = {isa = PBXFileReference; fileEncoding = 4; lastKnownFileType = sourcecode.swift; path = KVOTests.swift; sourceTree = "<group>"; };
		5D6610001BE98D880021E04F /* ListTests.swift */ = {isa = PBXFileReference; fileEncoding = 4; lastKnownFileType = sourcecode.swift; path = ListTests.swift; sourceTree = "<group>"; };
		5D6610011BE98D880021E04F /* MigrationTests.swift */ = {isa = PBXFileReference; fileEncoding = 4; lastKnownFileType = sourcecode.swift; path = MigrationTests.swift; sourceTree = "<group>"; };
		5D6610021BE98D880021E04F /* ObjectAccessorTests.swift */ = {isa = PBXFileReference; fileEncoding = 4; lastKnownFileType = sourcecode.swift; path = ObjectAccessorTests.swift; sourceTree = "<group>"; };
		5D6610031BE98D880021E04F /* ObjectCreationTests.swift */ = {isa = PBXFileReference; fileEncoding = 4; lastKnownFileType = sourcecode.swift; path = ObjectCreationTests.swift; sourceTree = "<group>"; };
		5D6610041BE98D880021E04F /* ObjectSchemaInitializationTests.swift */ = {isa = PBXFileReference; fileEncoding = 4; lastKnownFileType = sourcecode.swift; path = ObjectSchemaInitializationTests.swift; sourceTree = "<group>"; };
		5D6610051BE98D880021E04F /* ObjectSchemaTests.swift */ = {isa = PBXFileReference; fileEncoding = 4; lastKnownFileType = sourcecode.swift; path = ObjectSchemaTests.swift; sourceTree = "<group>"; };
		5D6610061BE98D880021E04F /* ObjectTests.swift */ = {isa = PBXFileReference; fileEncoding = 4; lastKnownFileType = sourcecode.swift; path = ObjectTests.swift; sourceTree = "<group>"; };
		5D6610071BE98D880021E04F /* PerformanceTests.swift */ = {isa = PBXFileReference; fileEncoding = 4; lastKnownFileType = sourcecode.swift; path = PerformanceTests.swift; sourceTree = "<group>"; };
		5D6610081BE98D880021E04F /* PropertyTests.swift */ = {isa = PBXFileReference; fileEncoding = 4; lastKnownFileType = sourcecode.swift; path = PropertyTests.swift; sourceTree = "<group>"; };
		5D6610091BE98D880021E04F /* RealmCollectionTypeTests.swift */ = {isa = PBXFileReference; fileEncoding = 4; lastKnownFileType = sourcecode.swift; path = RealmCollectionTypeTests.swift; sourceTree = "<group>"; };
		5D66100A1BE98D880021E04F /* RealmConfigurationTests.swift */ = {isa = PBXFileReference; fileEncoding = 4; lastKnownFileType = sourcecode.swift; path = RealmConfigurationTests.swift; sourceTree = "<group>"; };
		5D66100B1BE98D880021E04F /* RealmSwiftTests-BridgingHeader.h */ = {isa = PBXFileReference; fileEncoding = 4; lastKnownFileType = sourcecode.c.h; path = "RealmSwiftTests-BridgingHeader.h"; sourceTree = "<group>"; };
		5D66100C1BE98D880021E04F /* RealmTests.swift */ = {isa = PBXFileReference; fileEncoding = 4; lastKnownFileType = sourcecode.swift; path = RealmTests.swift; sourceTree = "<group>"; };
		5D66100D1BE98D880021E04F /* SchemaTests.swift */ = {isa = PBXFileReference; fileEncoding = 4; lastKnownFileType = sourcecode.swift; path = SchemaTests.swift; sourceTree = "<group>"; };
		5D66100E1BE98D880021E04F /* SortDescriptorTests.swift */ = {isa = PBXFileReference; fileEncoding = 4; lastKnownFileType = sourcecode.swift; path = SortDescriptorTests.swift; sourceTree = "<group>"; };
		5D66100F1BE98D880021E04F /* SwiftLinkTests.swift */ = {isa = PBXFileReference; fileEncoding = 4; lastKnownFileType = sourcecode.swift; path = SwiftLinkTests.swift; sourceTree = "<group>"; };
		5D6610101BE98D880021E04F /* SwiftTestObjects.swift */ = {isa = PBXFileReference; fileEncoding = 4; lastKnownFileType = sourcecode.swift; path = SwiftTestObjects.swift; sourceTree = "<group>"; };
		5D6610111BE98D880021E04F /* SwiftUnicodeTests.swift */ = {isa = PBXFileReference; fileEncoding = 4; lastKnownFileType = sourcecode.swift; path = SwiftUnicodeTests.swift; sourceTree = "<group>"; };
		5D6610121BE98D880021E04F /* TestCase.swift */ = {isa = PBXFileReference; fileEncoding = 4; lastKnownFileType = sourcecode.swift; path = TestCase.swift; sourceTree = "<group>"; };
		5D6610131BE98D880021E04F /* TestUtils.h */ = {isa = PBXFileReference; fileEncoding = 4; lastKnownFileType = sourcecode.c.h; path = TestUtils.h; sourceTree = "<group>"; };
		5D6610141BE98D880021E04F /* TestUtils.mm */ = {isa = PBXFileReference; fileEncoding = 4; lastKnownFileType = sourcecode.cpp.objcpp; path = TestUtils.mm; sourceTree = "<group>"; };
		5DAD37231F73220C00EECA8E /* sync-1.x.realm */ = {isa = PBXFileReference; lastKnownFileType = file; name = "sync-1.x.realm"; path = "Realm/ObjectServerTests/sync-1.x.realm"; sourceTree = "<group>"; };
		5DAD372D1F7485BB00EECA8E /* sync_config.cpp */ = {isa = PBXFileReference; fileEncoding = 4; lastKnownFileType = sourcecode.cpp.cpp; name = sync_config.cpp; path = sync/sync_config.cpp; sourceTree = "<group>"; };
		5DB591A61D063DF8001D8F93 /* atomic_shared_ptr.hpp */ = {isa = PBXFileReference; fileEncoding = 4; lastKnownFileType = sourcecode.cpp.h; path = atomic_shared_ptr.hpp; sourceTree = "<group>"; };
		5DD755CF1BE056DE002800DA /* Realm.framework */ = {isa = PBXFileReference; explicitFileType = wrapper.framework.static; includeInIndex = 0; path = Realm.framework; sourceTree = BUILT_PRODUCTS_DIR; };
		5DD755E01BE05C19002800DA /* Tests.xcconfig */ = {isa = PBXFileReference; fileEncoding = 4; lastKnownFileType = text.xcconfig; path = Tests.xcconfig; sourceTree = "<group>"; };
		5DD755E31BE05EA1002800DA /* Tests iOS static.xcconfig */ = {isa = PBXFileReference; fileEncoding = 4; lastKnownFileType = text.xcconfig; path = "Tests iOS static.xcconfig"; sourceTree = "<group>"; };
		5DEAA36420212AEF0024A6BE /* work_queue.cpp */ = {isa = PBXFileReference; fileEncoding = 4; lastKnownFileType = sourcecode.cpp.cpp; name = work_queue.cpp; path = sync/impl/work_queue.cpp; sourceTree = "<group>"; };
		5DEAA36520212AF00024A6BE /* work_queue.hpp */ = {isa = PBXFileReference; fileEncoding = 4; lastKnownFileType = sourcecode.cpp.h; name = work_queue.hpp; path = sync/impl/work_queue.hpp; sourceTree = "<group>"; };
<<<<<<< HEAD
		5DEAA36A2024E3960024A6BE /* RLMSyncSubscription.h */ = {isa = PBXFileReference; lastKnownFileType = sourcecode.c.h; path = RLMSyncSubscription.h; sourceTree = "<group>"; };
		5DEAA36B2024E3960024A6BE /* RLMSyncSubscription.mm */ = {isa = PBXFileReference; lastKnownFileType = sourcecode.cpp.objcpp; path = RLMSyncSubscription.mm; sourceTree = "<group>"; };
=======
>>>>>>> 58601ce0
		A05FA61E1B62C3900000C9B2 /* RLMObjectBase_Dynamic.h */ = {isa = PBXFileReference; lastKnownFileType = sourcecode.c.h; path = RLMObjectBase_Dynamic.h; sourceTree = "<group>"; };
		C0004BEB1B8E4FCF00304BF3 /* RLMOptionalBase.h */ = {isa = PBXFileReference; fileEncoding = 4; lastKnownFileType = sourcecode.c.h; path = RLMOptionalBase.h; sourceTree = "<group>"; };
		C0004BEC1B8E4FCF00304BF3 /* RLMOptionalBase.mm */ = {isa = PBXFileReference; fileEncoding = 4; lastKnownFileType = sourcecode.cpp.objcpp; path = RLMOptionalBase.mm; sourceTree = "<group>"; };
		C042A48C1B7522A900771ED2 /* RealmConfigurationTests.mm */ = {isa = PBXFileReference; fileEncoding = 4; lastKnownFileType = sourcecode.cpp.objcpp; path = RealmConfigurationTests.mm; sourceTree = "<group>"; };
		C073E1201AE9B705002C0A30 /* RLMObject_Private.hpp */ = {isa = PBXFileReference; lastKnownFileType = sourcecode.cpp.h; path = RLMObject_Private.hpp; sourceTree = "<group>"; };
		C0D2DD051B6BDEA1004E8919 /* RLMRealmConfiguration.h */ = {isa = PBXFileReference; fileEncoding = 4; lastKnownFileType = sourcecode.c.h; path = RLMRealmConfiguration.h; sourceTree = "<group>"; };
		C0D2DD061B6BDEA1004E8919 /* RLMRealmConfiguration.mm */ = {isa = PBXFileReference; fileEncoding = 4; lastKnownFileType = sourcecode.cpp.objcpp; path = RLMRealmConfiguration.mm; sourceTree = "<group>"; };
		C0D2DD0F1B6BE0DD004E8919 /* RLMRealmConfiguration_Private.h */ = {isa = PBXFileReference; lastKnownFileType = sourcecode.c.h; path = RLMRealmConfiguration_Private.h; sourceTree = "<group>"; };
		C0D6E4101AFBFAF7001F3027 /* RLMAssertions.h */ = {isa = PBXFileReference; lastKnownFileType = sourcecode.c.h; path = RLMAssertions.h; sourceTree = "<group>"; };
		C281E9241E8A9C930015BA4A /* network_reachability_observer.cpp */ = {isa = PBXFileReference; fileEncoding = 4; lastKnownFileType = sourcecode.cpp.cpp; path = network_reachability_observer.cpp; sourceTree = "<group>"; };
		C281E9251E8A9C930015BA4A /* network_reachability_observer.hpp */ = {isa = PBXFileReference; fileEncoding = 4; lastKnownFileType = sourcecode.cpp.h; path = network_reachability_observer.hpp; sourceTree = "<group>"; };
		C2CAAE721E9642FF0025454C /* network_reachability.hpp */ = {isa = PBXFileReference; fileEncoding = 4; lastKnownFileType = sourcecode.cpp.h; name = network_reachability.hpp; path = sync/impl/network_reachability.hpp; sourceTree = "<group>"; };
		C2CAAE751E9BB5760025454C /* system_configuration.cpp */ = {isa = PBXFileReference; fileEncoding = 4; lastKnownFileType = sourcecode.cpp.cpp; path = system_configuration.cpp; sourceTree = "<group>"; };
		C2CAAE761E9BB5760025454C /* system_configuration.hpp */ = {isa = PBXFileReference; fileEncoding = 4; lastKnownFileType = sourcecode.cpp.h; path = system_configuration.hpp; sourceTree = "<group>"; };
		E81A1F621955FC9300FDED82 /* Realm-Info.plist */ = {isa = PBXFileReference; fileEncoding = 4; lastKnownFileType = text.plist.xml; path = "Realm-Info.plist"; sourceTree = "<group>"; };
		E81A1F631955FC9300FDED82 /* RLMAccessor.h */ = {isa = PBXFileReference; fileEncoding = 4; lastKnownFileType = sourcecode.c.h; path = RLMAccessor.h; sourceTree = "<group>"; };
		E81A1F641955FC9300FDED82 /* RLMAccessor.mm */ = {isa = PBXFileReference; fileEncoding = 4; lastKnownFileType = sourcecode.cpp.objcpp; path = RLMAccessor.mm; sourceTree = "<group>"; };
		E81A1F651955FC9300FDED82 /* RLMArray_Private.hpp */ = {isa = PBXFileReference; fileEncoding = 4; lastKnownFileType = sourcecode.cpp.h; path = RLMArray_Private.hpp; sourceTree = "<group>"; };
		E81A1F661955FC9300FDED82 /* RLMArray.h */ = {isa = PBXFileReference; fileEncoding = 4; lastKnownFileType = sourcecode.c.h; path = RLMArray.h; sourceTree = "<group>"; };
		E81A1F671955FC9300FDED82 /* RLMArray.mm */ = {isa = PBXFileReference; fileEncoding = 4; lastKnownFileType = sourcecode.cpp.objcpp; path = RLMArray.mm; sourceTree = "<group>"; };
		E81A1F691955FC9300FDED82 /* RLMManagedArray.mm */ = {isa = PBXFileReference; fileEncoding = 4; lastKnownFileType = sourcecode.cpp.objcpp; lineEnding = 0; path = RLMManagedArray.mm; sourceTree = "<group>"; xcLanguageSpecificationIdentifier = xcode.lang.objcpp; };
		E81A1F6A1955FC9300FDED82 /* RLMResults.mm */ = {isa = PBXFileReference; fileEncoding = 4; lastKnownFileType = sourcecode.cpp.objcpp; lineEnding = 0; path = RLMResults.mm; sourceTree = "<group>"; xcLanguageSpecificationIdentifier = xcode.lang.objcpp; };
		E81A1F6B1955FC9300FDED82 /* RLMConstants.h */ = {isa = PBXFileReference; fileEncoding = 4; lastKnownFileType = sourcecode.c.h; path = RLMConstants.h; sourceTree = "<group>"; };
		E81A1F6C1955FC9300FDED82 /* RLMConstants.m */ = {isa = PBXFileReference; fileEncoding = 4; lastKnownFileType = sourcecode.c.objc; path = RLMConstants.m; sourceTree = "<group>"; };
		E81A1F6D1955FC9300FDED82 /* RLMObject_Private.h */ = {isa = PBXFileReference; fileEncoding = 4; lastKnownFileType = sourcecode.c.h; path = RLMObject_Private.h; sourceTree = "<group>"; };
		E81A1F6E1955FC9300FDED82 /* RLMObject.h */ = {isa = PBXFileReference; fileEncoding = 4; lastKnownFileType = sourcecode.c.h; path = RLMObject.h; sourceTree = "<group>"; };
		E81A1F6F1955FC9300FDED82 /* RLMObject.mm */ = {isa = PBXFileReference; fileEncoding = 4; lastKnownFileType = sourcecode.cpp.objcpp; path = RLMObject.mm; sourceTree = "<group>"; };
		E81A1F701955FC9300FDED82 /* RLMObjectSchema_Private.hpp */ = {isa = PBXFileReference; fileEncoding = 4; lastKnownFileType = sourcecode.cpp.h; path = RLMObjectSchema_Private.hpp; sourceTree = "<group>"; };
		E81A1F711955FC9300FDED82 /* RLMObjectSchema.h */ = {isa = PBXFileReference; fileEncoding = 4; lastKnownFileType = sourcecode.c.h; path = RLMObjectSchema.h; sourceTree = "<group>"; };
		E81A1F721955FC9300FDED82 /* RLMObjectSchema.mm */ = {isa = PBXFileReference; fileEncoding = 4; lastKnownFileType = sourcecode.cpp.objcpp; path = RLMObjectSchema.mm; sourceTree = "<group>"; };
		E81A1F741955FC9300FDED82 /* RLMObjectStore.mm */ = {isa = PBXFileReference; fileEncoding = 4; lastKnownFileType = sourcecode.cpp.objcpp; lineEnding = 0; path = RLMObjectStore.mm; sourceTree = "<group>"; xcLanguageSpecificationIdentifier = xcode.lang.objcpp; };
		E81A1F751955FC9300FDED82 /* RLMProperty_Private.h */ = {isa = PBXFileReference; fileEncoding = 4; lastKnownFileType = sourcecode.c.h; path = RLMProperty_Private.h; sourceTree = "<group>"; };
		E81A1F761955FC9300FDED82 /* RLMProperty.h */ = {isa = PBXFileReference; fileEncoding = 4; lastKnownFileType = sourcecode.c.h; path = RLMProperty.h; sourceTree = "<group>"; };
		E81A1F771955FC9300FDED82 /* RLMProperty.mm */ = {isa = PBXFileReference; fileEncoding = 4; lastKnownFileType = sourcecode.cpp.objcpp; path = RLMProperty.mm; sourceTree = "<group>"; };
		E81A1F781955FC9300FDED82 /* RLMQueryUtil.hpp */ = {isa = PBXFileReference; fileEncoding = 4; lastKnownFileType = sourcecode.cpp.h; path = RLMQueryUtil.hpp; sourceTree = "<group>"; };
		E81A1F791955FC9300FDED82 /* RLMQueryUtil.mm */ = {isa = PBXFileReference; fileEncoding = 4; lastKnownFileType = sourcecode.cpp.objcpp; path = RLMQueryUtil.mm; sourceTree = "<group>"; };
		E81A1F7B1955FC9300FDED82 /* RLMRealm.h */ = {isa = PBXFileReference; fileEncoding = 4; lastKnownFileType = sourcecode.c.h; path = RLMRealm.h; sourceTree = "<group>"; };
		E81A1F7C1955FC9300FDED82 /* RLMRealm.mm */ = {isa = PBXFileReference; fileEncoding = 4; lastKnownFileType = sourcecode.cpp.objcpp; path = RLMRealm.mm; sourceTree = "<group>"; };
		E81A1F7D1955FC9300FDED82 /* RLMSchema_Private.h */ = {isa = PBXFileReference; fileEncoding = 4; lastKnownFileType = sourcecode.c.h; path = RLMSchema_Private.h; sourceTree = "<group>"; };
		E81A1F7E1955FC9300FDED82 /* RLMSchema.h */ = {isa = PBXFileReference; fileEncoding = 4; lastKnownFileType = sourcecode.c.h; path = RLMSchema.h; sourceTree = "<group>"; };
		E81A1F7F1955FC9300FDED82 /* RLMSchema.mm */ = {isa = PBXFileReference; fileEncoding = 4; lastKnownFileType = sourcecode.cpp.objcpp; path = RLMSchema.mm; sourceTree = "<group>"; };
		E81A1F811955FC9300FDED82 /* RLMUtil.hpp */ = {isa = PBXFileReference; fileEncoding = 4; lastKnownFileType = sourcecode.cpp.h; path = RLMUtil.hpp; sourceTree = "<group>"; };
		E81A1F821955FC9300FDED82 /* RLMUtil.mm */ = {isa = PBXFileReference; fileEncoding = 4; lastKnownFileType = sourcecode.cpp.objcpp; path = RLMUtil.mm; sourceTree = "<group>"; };
		E81A1FB31955FCE000FDED82 /* CHANGELOG.md */ = {isa = PBXFileReference; lastKnownFileType = net.daringfireball.markdown; lineEnding = 0; path = CHANGELOG.md; sourceTree = "<group>"; xcLanguageSpecificationIdentifier = xcode.lang.markdown; };
		E81A1FB41955FCE000FDED82 /* LICENSE */ = {isa = PBXFileReference; lastKnownFileType = text; path = LICENSE; sourceTree = "<group>"; };
		E81A1FB81955FE0100FDED82 /* ArrayPropertyTests.m */ = {isa = PBXFileReference; fileEncoding = 4; lastKnownFileType = sourcecode.c.objc; lineEnding = 0; path = ArrayPropertyTests.m; sourceTree = "<group>"; xcLanguageSpecificationIdentifier = xcode.lang.objc; };
		E81A1FBA1955FE0100FDED82 /* DynamicTests.m */ = {isa = PBXFileReference; fileEncoding = 4; lastKnownFileType = sourcecode.c.objc; path = DynamicTests.m; sourceTree = "<group>"; };
		E81A1FBB1955FE0100FDED82 /* EnumeratorTests.m */ = {isa = PBXFileReference; fileEncoding = 4; lastKnownFileType = sourcecode.c.objc; path = EnumeratorTests.m; sourceTree = "<group>"; };
		E81A1FBC1955FE0100FDED82 /* LinkTests.m */ = {isa = PBXFileReference; fileEncoding = 4; lastKnownFileType = sourcecode.c.objc; path = LinkTests.m; sourceTree = "<group>"; };
		E81A1FBE1955FE0100FDED82 /* ObjectInterfaceTests.m */ = {isa = PBXFileReference; fileEncoding = 4; lastKnownFileType = sourcecode.c.objc; path = ObjectInterfaceTests.m; sourceTree = "<group>"; };
		E81A1FBF1955FE0100FDED82 /* ObjectTests.m */ = {isa = PBXFileReference; fileEncoding = 4; lastKnownFileType = sourcecode.c.objc; path = ObjectTests.m; sourceTree = "<group>"; };
		E81A1FC11955FE0100FDED82 /* QueryTests.m */ = {isa = PBXFileReference; fileEncoding = 4; lastKnownFileType = sourcecode.c.objc; path = QueryTests.m; sourceTree = "<group>"; };
		E81A1FC21955FE0100FDED82 /* RealmTests-Info.plist */ = {isa = PBXFileReference; fileEncoding = 4; lastKnownFileType = text.plist.xml; path = "RealmTests-Info.plist"; sourceTree = "<group>"; };
		E81A1FC31955FE0100FDED82 /* RealmTests.mm */ = {isa = PBXFileReference; fileEncoding = 4; lastKnownFileType = sourcecode.cpp.objcpp; path = RealmTests.mm; sourceTree = "<group>"; xcLanguageSpecificationIdentifier = xcode.lang.objc; };
		E81A1FC41955FE0100FDED82 /* RLMTestCase.h */ = {isa = PBXFileReference; fileEncoding = 4; lastKnownFileType = sourcecode.c.h; path = RLMTestCase.h; sourceTree = "<group>"; };
		E81A1FC51955FE0100FDED82 /* RLMTestCase.m */ = {isa = PBXFileReference; fileEncoding = 4; lastKnownFileType = sourcecode.c.objc; path = RLMTestCase.m; sourceTree = "<group>"; };
		E81A1FC71955FE0100FDED82 /* RLMTestObjects.m */ = {isa = PBXFileReference; fileEncoding = 4; lastKnownFileType = sourcecode.c.objc; path = RLMTestObjects.m; sourceTree = "<group>"; };
		E81A1FD01955FE0100FDED82 /* SwiftRealmTests.swift */ = {isa = PBXFileReference; fileEncoding = 4; lastKnownFileType = sourcecode.swift; path = SwiftRealmTests.swift; sourceTree = "<group>"; };
		E81A1FD11955FE0100FDED82 /* TransactionTests.m */ = {isa = PBXFileReference; fileEncoding = 4; lastKnownFileType = sourcecode.c.objc; path = TransactionTests.m; sourceTree = "<group>"; };
		E81C393E1AE5CE6A00F03B56 /* strip-frameworks.sh */ = {isa = PBXFileReference; fileEncoding = 4; lastKnownFileType = text.script.sh; name = "strip-frameworks.sh"; path = "scripts/strip-frameworks.sh"; sourceTree = SOURCE_ROOT; };
		E8267FED1D90B79000E001C7 /* ObjectServerTests.xctest */ = {isa = PBXFileReference; explicitFileType = wrapper.cfbundle; includeInIndex = 0; path = ObjectServerTests.xctest; sourceTree = BUILT_PRODUCTS_DIR; };
		E8267FF01D90B8E700E001C7 /* RLMObjectServerTests.mm */ = {isa = PBXFileReference; fileEncoding = 4; lastKnownFileType = sourcecode.cpp.objcpp; lineEnding = 0; name = RLMObjectServerTests.mm; path = Realm/ObjectServerTests/RLMObjectServerTests.mm; sourceTree = "<group>"; xcLanguageSpecificationIdentifier = xcode.lang.objc; };
		E82FA60A195632F20043A3C3 /* SwiftArrayPropertyTests.swift */ = {isa = PBXFileReference; fileEncoding = 4; lastKnownFileType = sourcecode.swift; lineEnding = 0; path = SwiftArrayPropertyTests.swift; sourceTree = "<group>"; xcLanguageSpecificationIdentifier = xcode.lang.swift; };
		E82FA60B195632F20043A3C3 /* SwiftArrayTests.swift */ = {isa = PBXFileReference; fileEncoding = 4; lastKnownFileType = sourcecode.swift; lineEnding = 0; path = SwiftArrayTests.swift; sourceTree = "<group>"; xcLanguageSpecificationIdentifier = xcode.lang.swift; };
		E82FA60D195632F20043A3C3 /* SwiftLinkTests.swift */ = {isa = PBXFileReference; fileEncoding = 4; lastKnownFileType = sourcecode.swift; lineEnding = 0; path = SwiftLinkTests.swift; sourceTree = "<group>"; xcLanguageSpecificationIdentifier = xcode.lang.swift; };
		E82FA60F195632F20043A3C3 /* SwiftObjectInterfaceTests.swift */ = {isa = PBXFileReference; fileEncoding = 4; lastKnownFileType = sourcecode.swift; lineEnding = 0; path = SwiftObjectInterfaceTests.swift; sourceTree = "<group>"; xcLanguageSpecificationIdentifier = xcode.lang.swift; };
		E83591931B3DF05C0035F2F3 /* RLMAnalytics.mm */ = {isa = PBXFileReference; fileEncoding = 4; lastKnownFileType = sourcecode.cpp.objcpp; path = RLMAnalytics.mm; sourceTree = "<group>"; };
		E83591941B3DF05C0035F2F3 /* RLMAnalytics.hpp */ = {isa = PBXFileReference; fileEncoding = 4; lastKnownFileType = sourcecode.cpp.h; path = RLMAnalytics.hpp; sourceTree = "<group>"; };
		E83AF538196DDE58002275B2 /* SwiftDynamicTests.swift */ = {isa = PBXFileReference; fileEncoding = 4; lastKnownFileType = sourcecode.swift; path = SwiftDynamicTests.swift; sourceTree = "<group>"; };
		E856D1DF195614A400FB2FCF /* iOS static tests.xctest */ = {isa = PBXFileReference; explicitFileType = wrapper.cfbundle; includeInIndex = 0; path = "iOS static tests.xctest"; sourceTree = BUILT_PRODUCTS_DIR; };
		E86900E11CC04F5B0008A8B6 /* RLMRealmConfiguration_Private.hpp */ = {isa = PBXFileReference; fileEncoding = 4; lastKnownFileType = sourcecode.cpp.h; path = RLMRealmConfiguration_Private.hpp; sourceTree = "<group>"; };
		E8839B2C19E31FD90047B1A8 /* Info.plist */ = {isa = PBXFileReference; fileEncoding = 4; lastKnownFileType = text.plist.xml; name = Info.plist; path = Realm/Tests/TestHost/Info.plist; sourceTree = SOURCE_ROOT; };
		E8839B2D19E31FD90047B1A8 /* main.m */ = {isa = PBXFileReference; fileEncoding = 4; lastKnownFileType = sourcecode.c.objc; name = main.m; path = Realm/Tests/TestHost/main.m; sourceTree = SOURCE_ROOT; };
		E88C36FF19745E5500C9963D /* RLMSupport.swift */ = {isa = PBXFileReference; fileEncoding = 4; lastKnownFileType = sourcecode.swift; path = RLMSupport.swift; sourceTree = "<group>"; };
		E8917597197A1B350068ACC6 /* UnicodeTests.m */ = {isa = PBXFileReference; fileEncoding = 4; lastKnownFileType = sourcecode.c.objc; path = UnicodeTests.m; sourceTree = "<group>"; };
		E891759A197A1B600068ACC6 /* SwiftUnicodeTests.swift */ = {isa = PBXFileReference; fileEncoding = 4; lastKnownFileType = sourcecode.swift; path = SwiftUnicodeTests.swift; sourceTree = "<group>"; };
		E8951F01196C96DE00D6461C /* RLMRealm_Dynamic.h */ = {isa = PBXFileReference; fileEncoding = 4; lastKnownFileType = sourcecode.c.h; path = RLMRealm_Dynamic.h; sourceTree = "<group>"; };
		E8AE7C251EA436F800CDFF9A /* CompactionTests.swift */ = {isa = PBXFileReference; fileEncoding = 4; lastKnownFileType = sourcecode.swift; path = CompactionTests.swift; sourceTree = "<group>"; };
		E8BF67FB1C24D07100E591CD /* SwiftVersion.swift */ = {isa = PBXFileReference; fileEncoding = 4; lastKnownFileType = sourcecode.swift; path = SwiftVersion.swift; sourceTree = "<group>"; };
		E8D89B9D1955FC6D00CF2B9A /* Realm.h */ = {isa = PBXFileReference; lastKnownFileType = sourcecode.c.h; path = Realm.h; sourceTree = "<group>"; };
		E8D89BA31955FC6D00CF2B9A /* Tests.xctest */ = {isa = PBXFileReference; explicitFileType = wrapper.cfbundle; includeInIndex = 0; path = Tests.xctest; sourceTree = BUILT_PRODUCTS_DIR; };
		E8DA16F71E81210D0055141C /* CompactionTests.m */ = {isa = PBXFileReference; fileEncoding = 4; lastKnownFileType = sourcecode.c.objc; path = CompactionTests.m; sourceTree = "<group>"; };
		E8F8D90B196CB8DD00475368 /* SwiftTestObjects.swift */ = {isa = PBXFileReference; fileEncoding = 4; lastKnownFileType = sourcecode.swift; path = SwiftTestObjects.swift; sourceTree = "<group>"; };
		E8F992BD1F1401C100F634B5 /* RLMObjectBase_Private.h */ = {isa = PBXFileReference; fileEncoding = 4; lastKnownFileType = sourcecode.c.h; path = RLMObjectBase_Private.h; sourceTree = "<group>"; };
/* End PBXFileReference section */

/* Begin PBXFrameworksBuildPhase section */
		1A7B82351D51235600750296 /* Frameworks */ = {
			isa = PBXFrameworksBuildPhase;
			buildActionMask = 2147483647;
			files = (
				1A7B823A1D51259F00750296 /* libz.tbd in Frameworks */,
			);
			runOnlyForDeploymentPostprocessing = 0;
		};
		3F1A5E6F1992EB7400F45F4C /* Frameworks */ = {
			isa = PBXFrameworksBuildPhase;
			buildActionMask = 2147483647;
			files = (
			);
			runOnlyForDeploymentPostprocessing = 0;
		};
		5D660FC81BE98C560021E04F /* Frameworks */ = {
			isa = PBXFrameworksBuildPhase;
			buildActionMask = 2147483647;
			files = (
				5D66102A1BE98DD00021E04F /* Realm.framework in Frameworks */,
			);
			runOnlyForDeploymentPostprocessing = 0;
		};
		5D660FD51BE98C7C0021E04F /* Frameworks */ = {
			isa = PBXFrameworksBuildPhase;
			buildActionMask = 2147483647;
			files = (
				5D660FDD1BE98C7C0021E04F /* RealmSwift.framework in Frameworks */,
			);
			runOnlyForDeploymentPostprocessing = 0;
		};
		E8267FE21D90B79000E001C7 /* Frameworks */ = {
			isa = PBXFrameworksBuildPhase;
			buildActionMask = 2147483647;
			files = (
				E8267FE31D90B79000E001C7 /* Realm.framework in Frameworks */,
				1AA5AEA31D98DF1000ED8C27 /* RealmSwift.framework in Frameworks */,
			);
			runOnlyForDeploymentPostprocessing = 0;
		};
		E856D1DC195614A400FB2FCF /* Frameworks */ = {
			isa = PBXFrameworksBuildPhase;
			buildActionMask = 2147483647;
			files = (
				1A7B823B1D5126D200750296 /* libz.tbd in Frameworks */,
				5DD755E21BE05DAF002800DA /* Realm.framework in Frameworks */,
			);
			runOnlyForDeploymentPostprocessing = 0;
		};
		E8D89BA01955FC6D00CF2B9A /* Frameworks */ = {
			isa = PBXFrameworksBuildPhase;
			buildActionMask = 2147483647;
			files = (
				5D6156EE1BE0689200A4BD3F /* Realm.framework in Frameworks */,
			);
			runOnlyForDeploymentPostprocessing = 0;
		};
/* End PBXFrameworksBuildPhase section */

/* Begin PBXGroup section */
		02D9AFB61B22487E00A1BD87 /* ObjectStore */ = {
			isa = PBXGroup;
			children = (
				3FF0B0A31BA861F200E74157 /* impl */,
				1A1536491DB045A800C0EC93 /* sync */,
				5DB591A51D063DE5001D8F93 /* util */,
				3F5B5D2E1E84230B00953B33 /* binding_callback_thread_observer.cpp */,
				3F5B5D2F1E84230B00953B33 /* binding_callback_thread_observer.hpp */,
				3F62BA9E1BA0AB9000A4CEB2 /* binding_context.hpp */,
				3F9801A91C8E4F6B000A8B07 /* collection_notifications.cpp */,
				3F9801A81C8E4F6B000A8B07 /* collection_notifications.hpp */,
				3FAB08411E1EC382001BC8DA /* execution_context_id.hpp */,
				3FBD05FA1B94E1C3004559CF /* index_set.cpp */,
				3FBD05FB1B94E1C3004559CF /* index_set.hpp */,
				3F90260F1C625C5D006AE98E /* list.cpp */,
				3F9026101C625C5D006AE98E /* list.hpp */,
				3FAB08441E1EC382001BC8DA /* object.cpp */,
				3FAB08431E1EC382001BC8DA /* object.hpp */,
				3FAB08421E1EC382001BC8DA /* object_accessor.hpp */,
				3FAE25561B8CEBBE00D01405 /* object_schema.cpp */,
				3FAE25581B8CEBBE00D01405 /* object_schema.hpp */,
				3FAE25511B8CEBBE00D01405 /* object_store.cpp */,
				3FAE25521B8CEBBE00D01405 /* object_store.hpp */,
				3FAE25571B8CEBBE00D01405 /* property.hpp */,
				3F7556691BE94CCC0058BC7E /* results.cpp */,
				3F75566A1BE94CCC0058BC7E /* results.hpp */,
				3FE556421B9A43E5002A1129 /* schema.cpp */,
				3FE556431B9A43E5002A1129 /* schema.hpp */,
				3FAE25531B8CEBBE00D01405 /* shared_realm.cpp */,
				3FAE25541B8CEBBE00D01405 /* shared_realm.hpp */,
				1AB2D36C1E16EB91007D0A3F /* thread_safe_reference.cpp */,
				1AB2D36D1E16EB91007D0A3F /* thread_safe_reference.hpp */,
			);
			name = ObjectStore;
			path = ObjectStore/src;
			sourceTree = "<group>";
		};
		1A1536491DB045A800C0EC93 /* sync */ = {
			isa = PBXGroup;
			children = (
				1A15366B1DB0460F00C0EC93 /* impl */,
				1AD397D21F73032A002AA897 /* partial_sync.cpp */,
				1AD397D31F73032A002AA897 /* partial_sync.hpp */,
				5DAD372D1F7485BB00EECA8E /* sync_config.cpp */,
				1A15364A1DB045B500C0EC93 /* sync_config.hpp */,
				1A15364D1DB045B500C0EC93 /* sync_manager.cpp */,
				1A15364E1DB045B500C0EC93 /* sync_manager.hpp */,
				1ADE09351E897BCA008AB1D3 /* sync_permission.cpp */,
				1ADE09361E897BCA008AB1D3 /* sync_permission.hpp */,
				1A1536511DB045B500C0EC93 /* sync_session.cpp */,
				1A1536521DB045B500C0EC93 /* sync_session.hpp */,
				1A1536531DB045B500C0EC93 /* sync_user.cpp */,
				1A1536541DB045B500C0EC93 /* sync_user.hpp */,
			);
			name = sync;
			sourceTree = "<group>";
		};
		1A15366B1DB0460F00C0EC93 /* impl */ = {
			isa = PBXGroup;
			children = (
				C281E9231E8A9C930015BA4A /* apple */,
				C2CAAE721E9642FF0025454C /* network_reachability.hpp */,
				1A15366C1DB0464800C0EC93 /* sync_client.hpp */,
				1A15366D1DB0464800C0EC93 /* sync_file.cpp */,
				1A15366E1DB0464800C0EC93 /* sync_file.hpp */,
				1A15366F1DB0464800C0EC93 /* sync_metadata.cpp */,
				1A1536701DB0464800C0EC93 /* sync_metadata.hpp */,
				5DEAA36420212AEF0024A6BE /* work_queue.cpp */,
				5DEAA36520212AF00024A6BE /* work_queue.hpp */,
			);
			name = impl;
			sourceTree = "<group>";
		};
		1A7B82361D51254600750296 /* Frameworks */ = {
			isa = PBXGroup;
			children = (
				1A7B82391D51259F00750296 /* libz.tbd */,
			);
			name = Frameworks;
			sourceTree = "<group>";
		};
		1AA5AEA21D98CA5300ED8C27 /* Utility */ = {
			isa = PBXGroup;
			children = (
				1AA5AE9A1D98A1B000ED8C27 /* Object-Server-Tests-Bridging-Header.h */,
				3F73BC871E3A876600FE80B6 /* ObjectServerTests-Info.plist */,
				1AF64DCB1DA304210081EB15 /* RLMSyncManager+ObjectServerTests.h */,
				1AF64DCC1DA304210081EB15 /* RLMSyncManager+ObjectServerTests.m */,
				1AF64DD01DA304A90081EB15 /* RLMSyncUser+ObjectServerTests.h */,
				1AF64DD11DA304A90081EB15 /* RLMSyncUser+ObjectServerTests.mm */,
			);
			name = Utility;
			sourceTree = "<group>";
		};
		1AD3870E1D4A827C00479110 /* Private */ = {
			isa = PBXGroup;
			children = (
				1A6921D11D779774004C3232 /* RLMJSONModels.h */,
				1A6921D21D779774004C3232 /* RLMJSONModels.m */,
				1AF7EA991D340E700001A9B5 /* RLMNetworkClient.h */,
				1AF7EA9A1D340E700001A9B5 /* RLMNetworkClient.mm */,
				1A33C42C1DAEE445001E87AA /* RLMSyncSessionRefreshHandle.hpp */,
				1A33C42D1DAEE445001E87AA /* RLMSyncSessionRefreshHandle.mm */,
			);
			name = Private;
			sourceTree = "<group>";
		};
		1AF6EA441D36B1220014EB85 /* Sync */ = {
			isa = PBXGroup;
			children = (
				1AD3870E1D4A827C00479110 /* Private */,
				3F73BC931E3A878500FE80B6 /* NSError+RLMSync.h */,
				3F73BC941E3A878500FE80B6 /* NSError+RLMSync.m */,
				1AD397CD1F72FFC6002AA897 /* RLMRealm+Sync.h */,
				1AD397CC1F72FFC5002AA897 /* RLMRealm+Sync.mm */,
				1ABF256D1D52AB6200BAC441 /* RLMRealmConfiguration+Sync.h */,
				1ABF256E1D52AB6200BAC441 /* RLMRealmConfiguration+Sync.mm */,
				1A3623651D8384BA00945A54 /* RLMSyncConfiguration.h */,
				1A3623661D8384BA00945A54 /* RLMSyncConfiguration.mm */,
				1A36236A1D83868F00945A54 /* RLMSyncConfiguration_Private.h */,
				1A4AC06D1D8BA86200DC9736 /* RLMSyncConfiguration_Private.hpp */,
				1AAF4D1F1D66585B00058FAD /* RLMSyncCredentials.h */,
				1AAF4D201D66585B00058FAD /* RLMSyncCredentials.m */,
				1AF7EA941D340AF70001A9B5 /* RLMSyncManager.h */,
				1AF7EA951D340AF70001A9B5 /* RLMSyncManager.mm */,
				1AF7EA981D340D1F0001A9B5 /* RLMSyncManager_Private.h */,
				1ADE093B1E897EE9008AB1D3 /* RLMSyncPermission.h */,
				1ADE093C1E897EE9008AB1D3 /* RLMSyncPermission.mm */,
				1ADE09411E8990DF008AB1D3 /* RLMSyncPermission_Private.hpp */,
				1AD6E79E1E8C217000D4C8B4 /* RLMSyncPermissionResults.h */,
				1AD6E79F1E8C217000D4C8B4 /* RLMSyncPermissionResults.mm */,
				1AD3870A1D4A7FBB00479110 /* RLMSyncSession.h */,
				1AD3870B1D4A7FBB00479110 /* RLMSyncSession.mm */,
				1ABF256A1D528B9900BAC441 /* RLMSyncSession_Private.hpp */,
				3F6468381E3A98B1007BD064 /* RLMSyncSessionRefreshHandle.h */,
				5DEAA36A2024E3960024A6BE /* RLMSyncSubscription.h */,
				5DEAA36B2024E3960024A6BE /* RLMSyncSubscription.mm */,
				1ABDCDAD1D792FEB003489E3 /* RLMSyncUser.h */,
				1ABDCDAF1D793008003489E3 /* RLMSyncUser.mm */,
				1A33C42A1DAEB9C4001E87AA /* RLMSyncUser_Private.hpp */,
				1A4FFC971D35A71000B4B65C /* RLMSyncUtil.h */,
				1A84132E1D4BCCE600C5326F /* RLMSyncUtil.mm */,
				1A1C6E241D3FFCF70077B6E7 /* RLMSyncUtil_Private.h */,
				1A0512731D87413000806AEC /* RLMSyncUtil_Private.hpp */,
			);
			name = Sync;
			sourceTree = "<group>";
		};
		3F1A5E731992EB7400F45F4C /* TestHost */ = {
			isa = PBXGroup;
			children = (
				E8839B2C19E31FD90047B1A8 /* Info.plist */,
				E8839B2D19E31FD90047B1A8 /* main.m */,
			);
			name = TestHost;
			path = ../../TestHost;
			sourceTree = "<group>";
		};
		3F2118A71B97CBAD005A4CFE /* Apple */ = {
			isa = PBXGroup;
			children = (
				3F2118A81B97CBE1005A4CFE /* external_commit_helper.cpp */,
				3F2118A91B97CBE1005A4CFE /* external_commit_helper.hpp */,
				1A64CA891D8763B400BC0F9B /* keychain_helper.cpp */,
				1A64CA8A1D8763B400BC0F9B /* keychain_helper.hpp */,
			);
			name = Apple;
			path = apple;
			sourceTree = "<group>";
		};
		3FF0B0A31BA861F200E74157 /* impl */ = {
			isa = PBXGroup;
			children = (
				3F2118A71B97CBAD005A4CFE /* Apple */,
				3F7A3FAC1CC6EB7300301A17 /* collection_change_builder.cpp */,
				3F7A3FAD1CC6EB7300301A17 /* collection_change_builder.hpp */,
				3F98019E1C8E4F55000A8B07 /* collection_notifier.cpp */,
				3F98019A1C8E4F55000A8B07 /* collection_notifier.hpp */,
				3F0543F61C56F78300AA5322 /* external_commit_helper.hpp */,
				3F98019F1C8E4F55000A8B07 /* list_notifier.cpp */,
				3F98019B1C8E4F55000A8B07 /* list_notifier.hpp */,
				1ADE09421E89DDB9008AB1D3 /* object_accessor_impl.hpp */,
				3FAB08861E1EC51F001BC8DA /* object_notifier.cpp */,
				3FAB08851E1EC51F001BC8DA /* object_notifier.hpp */,
				3FF2A9F31F4F3BEB00678BC0 /* primitive_list_notifier.cpp */,
				3FF2A9F21F4F3BEB00678BC0 /* primitive_list_notifier.hpp */,
				3F0543EA1C56F71500AA5322 /* realm_coordinator.cpp */,
				3F0543E91C56F71500AA5322 /* realm_coordinator.hpp */,
				3F9801AE1C90FD2D000A8B07 /* results_notifier.cpp */,
				3F9801AD1C90FD2D000A8B07 /* results_notifier.hpp */,
				3F1F47891B97ABA300CD99A3 /* transact_log_handler.cpp */,
				3F1F47881B97AB8B00CD99A3 /* transact_log_handler.hpp */,
				5D274C4C1D6D15D2006FEBB1 /* weak_realm_notifier.cpp */,
				3F98019D1C8E4F55000A8B07 /* weak_realm_notifier.hpp */,
			);
			path = impl;
			sourceTree = "<group>";
		};
		5D274C511D6D16BA006FEBB1 /* apple */ = {
			isa = PBXGroup;
			children = (
				5D274C521D6D16BA006FEBB1 /* event_loop_signal.hpp */,
			);
			path = apple;
			sourceTree = "<group>";
		};
		5D659E6C1BE03981006515A0 /* Realm */ = {
			isa = PBXGroup;
			children = (
				5D659E741BE03E0D006515A0 /* Realm iOS static.xcconfig */,
				5D659E761BE03E0D006515A0 /* Realm.xcconfig */,
				5DD755E31BE05EA1002800DA /* Tests iOS static.xcconfig */,
				5DD755E01BE05C19002800DA /* Tests.xcconfig */,
			);
			path = Realm;
			sourceTree = "<group>";
		};
		5D660FB71BE98B770021E04F /* Configuration */ = {
			isa = PBXGroup;
			children = (
				5D659E6C1BE03981006515A0 /* Realm */,
				5D660FBA1BE98BD80021E04F /* RealmSwift */,
				5D659E6D1BE0398E006515A0 /* Base.xcconfig */,
				5D659E6E1BE0398E006515A0 /* Debug.xcconfig */,
				5D659E6F1BE0398E006515A0 /* Release.xcconfig */,
				5D6156F71BE07B6B00A4BD3F /* TestHost.xcconfig */,
			);
			path = Configuration;
			sourceTree = "<group>";
		};
		5D660FBA1BE98BD80021E04F /* RealmSwift */ = {
			isa = PBXGroup;
			children = (
				5D660FBD1BE98BEF0021E04F /* RealmSwift.xcconfig */,
				5D660FC01BE98BEF0021E04F /* Tests.xcconfig */,
			);
			path = RealmSwift;
			sourceTree = "<group>";
		};
		5D660FCD1BE98C560021E04F /* RealmSwift */ = {
			isa = PBXGroup;
			children = (
				5D660FE31BE98D670021E04F /* Aliases.swift */,
				29B7FDF51C0DA6560023224E /* Error.swift */,
				5D1534B71CCFF545008976D7 /* LinkingObjects.swift */,
				5D660FE41BE98D670021E04F /* List.swift */,
				5D660FE51BE98D670021E04F /* Migration.swift */,
				5D660FE61BE98D670021E04F /* Object.swift */,
				5B77EACD1DCC5614006AB51D /* ObjectiveCSupport.swift */,
				5D660FE71BE98D670021E04F /* ObjectSchema.swift */,
				5D660FE81BE98D670021E04F /* Optional.swift */,
				5D660FE91BE98D670021E04F /* Property.swift */,
				5D660FEA1BE98D670021E04F /* Realm.swift */,
				1AB605D21D495927007F53DE /* RealmCollection.swift */,
				5D660FEC1BE98D670021E04F /* RealmConfiguration.swift */,
				5D660FED1BE98D670021E04F /* Results.swift */,
				5D660FEE1BE98D670021E04F /* Schema.swift */,
				5D660FEF1BE98D670021E04F /* SortDescriptor.swift */,
				E8BF67FB1C24D07100E591CD /* SwiftVersion.swift */,
				1A7DE7021D38460B0029F0AE /* Sync.swift */,
				3F222C4D1E26F51300CA0713 /* ThreadSafeReference.swift */,
				5D660FF01BE98D670021E04F /* Util.swift */,
			);
			path = RealmSwift;
			sourceTree = "<group>";
		};
		5D660FD91BE98C7C0021E04F /* RealmSwift Tests */ = {
			isa = PBXGroup;
			children = (
				5D6610291BE98DAA0021E04F /* Supporting Files */,
				E8AE7C251EA436F800CDFF9A /* CompactionTests.swift */,
				5D660FFF1BE98D880021E04F /* KVOTests.swift */,
				5D6610001BE98D880021E04F /* ListTests.swift */,
				5D6610011BE98D880021E04F /* MigrationTests.swift */,
				5D6610021BE98D880021E04F /* ObjectAccessorTests.swift */,
				5D6610031BE98D880021E04F /* ObjectCreationTests.swift */,
				5BC537151DD5B8D70055C524 /* ObjectiveCSupportTests.swift */,
				5D6610041BE98D880021E04F /* ObjectSchemaInitializationTests.swift */,
				5D6610051BE98D880021E04F /* ObjectSchemaTests.swift */,
				5D6610061BE98D880021E04F /* ObjectTests.swift */,
				5D6610071BE98D880021E04F /* PerformanceTests.swift */,
				3F2633C21E9D630000B32D30 /* PrimitiveListTests.swift */,
				5D6610081BE98D880021E04F /* PropertyTests.swift */,
				5D6610091BE98D880021E04F /* RealmCollectionTypeTests.swift */,
				5D66100A1BE98D880021E04F /* RealmConfigurationTests.swift */,
				5D66100C1BE98D880021E04F /* RealmTests.swift */,
				5D66100D1BE98D880021E04F /* SchemaTests.swift */,
				5D66100E1BE98D880021E04F /* SortDescriptorTests.swift */,
				5D66100F1BE98D880021E04F /* SwiftLinkTests.swift */,
				5D6610101BE98D880021E04F /* SwiftTestObjects.swift */,
				5D6610111BE98D880021E04F /* SwiftUnicodeTests.swift */,
				5D6610121BE98D880021E04F /* TestCase.swift */,
				5D6610131BE98D880021E04F /* TestUtils.h */,
				5D6610141BE98D880021E04F /* TestUtils.mm */,
				3F73BC841E3A870F00FE80B6 /* ThreadSafeReferenceTests.swift */,
			);
			name = "RealmSwift Tests";
			path = RealmSwift/Tests;
			sourceTree = "<group>";
		};
		5D6610291BE98DAA0021E04F /* Supporting Files */ = {
			isa = PBXGroup;
			children = (
				5D66100B1BE98D880021E04F /* RealmSwiftTests-BridgingHeader.h */,
			);
			name = "Supporting Files";
			sourceTree = "<group>";
		};
		5DB591A51D063DE5001D8F93 /* util */ = {
			isa = PBXGroup;
			children = (
				5D274C511D6D16BA006FEBB1 /* apple */,
				5DB591A61D063DF8001D8F93 /* atomic_shared_ptr.hpp */,
				5D274C4F1D6D16A8006FEBB1 /* event_loop_signal.hpp */,
				1AABD4001E9552BA00115A75 /* uuid.cpp */,
				1AABD4011E9552BA00115A75 /* uuid.hpp */,
			);
			path = util;
			sourceTree = "<group>";
		};
		C281E9231E8A9C930015BA4A /* apple */ = {
			isa = PBXGroup;
			children = (
				C281E9241E8A9C930015BA4A /* network_reachability_observer.cpp */,
				C281E9251E8A9C930015BA4A /* network_reachability_observer.hpp */,
				C2CAAE751E9BB5760025454C /* system_configuration.cpp */,
				C2CAAE761E9BB5760025454C /* system_configuration.hpp */,
			);
			name = apple;
			path = sync/impl/apple;
			sourceTree = "<group>";
		};
		E81A1FC81955FE0100FDED82 /* Swift */ = {
			isa = PBXGroup;
			children = (
				297FBEFA1C19F696009D1118 /* RLMTestCaseUtils.swift */,
				0217D7B819CD0ACD00DE5C32 /* Swift-Tests-Bridging-Header.h */,
				E82FA60A195632F20043A3C3 /* SwiftArrayPropertyTests.swift */,
				E82FA60B195632F20043A3C3 /* SwiftArrayTests.swift */,
				E83AF538196DDE58002275B2 /* SwiftDynamicTests.swift */,
				E82FA60D195632F20043A3C3 /* SwiftLinkTests.swift */,
				E82FA60F195632F20043A3C3 /* SwiftObjectInterfaceTests.swift */,
				26F3CA681986CC86004623E1 /* SwiftPropertyTypeTest.swift */,
				E81A1FD01955FE0100FDED82 /* SwiftRealmTests.swift */,
				3FEC4A3D1BBB188B00F009C3 /* SwiftSchemaTests.swift */,
				E8F8D90B196CB8DD00475368 /* SwiftTestObjects.swift */,
				E891759A197A1B600068ACC6 /* SwiftUnicodeTests.swift */,
				297FBEFD1C19F844009D1118 /* TestUtils.h */,
				297FBEFE1C19F844009D1118 /* TestUtils.mm */,
			);
			path = Swift;
			sourceTree = "<group>";
		};
		E81A20061955FE1600FDED82 /* Objective-C */ = {
			isa = PBXGroup;
			children = (
				E81A1FB81955FE0100FDED82 /* ArrayPropertyTests.m */,
				3F7556731BE95A050058BC7E /* AsyncTests.mm */,
				E8DA16F71E81210D0055141C /* CompactionTests.m */,
				E81A1FBA1955FE0100FDED82 /* DynamicTests.m */,
				021A882F1AAFB5BE00EEAC84 /* EncryptionTests.mm */,
				E81A1FBB1955FE0100FDED82 /* EnumeratorTests.m */,
				027A4D291AB1012500AA46F9 /* InterprocessTests.m */,
				3F0F029D1B6FFE610046A4D5 /* KVOTests.mm */,
				5D432B8C1CC0713F00A610A9 /* LinkingObjectsTests.mm */,
				E81A1FBC1955FE0100FDED82 /* LinkTests.m */,
				0207AB85195DFA15007EFB12 /* MigrationTests.mm */,
				3F2E66611CA0B9D5004761D5 /* NotificationTests.m */,
				3FEB383C1E70AC6900F22712 /* ObjectCreationTests.mm */,
				E81A1FBE1955FE0100FDED82 /* ObjectInterfaceTests.m */,
				021A88301AAFB5BE00EEAC84 /* ObjectSchemaTests.m */,
				E81A1FBF1955FE0100FDED82 /* ObjectTests.m */,
				3F04EA2D1992BEE400C2CE2E /* PerformanceTests.m */,
				5D03FB1E1E0DAFBA007D53EA /* PredicateUtilTests.mm */,
				3F572C901F2BDA9F00F6C9AB /* PrimitiveArrayPropertyTests.m */,
				02AFB4611A80343600E11938 /* PropertyTests.m */,
				E81A1FC11955FE0100FDED82 /* QueryTests.m */,
				C042A48C1B7522A900771ED2 /* RealmConfigurationTests.mm */,
				E81A1FC31955FE0100FDED82 /* RealmTests.mm */,
				02AFB4621A80343600E11938 /* ResultsTests.m */,
				C0D6E4101AFBFAF7001F3027 /* RLMAssertions.h */,
				027A4D2A1AB1012500AA46F9 /* RLMMultiProcessTestCase.h */,
				027A4D2B1AB1012500AA46F9 /* RLMMultiProcessTestCase.m */,
				E81A1FC41955FE0100FDED82 /* RLMTestCase.h */,
				E81A1FC51955FE0100FDED82 /* RLMTestCase.m */,
				3F44109E19953F5900223146 /* RLMTestObjects.h */,
				E81A1FC71955FE0100FDED82 /* RLMTestObjects.m */,
				0207AB86195DFA15007EFB12 /* SchemaTests.mm */,
				3F572C911F2BDA9F00F6C9AB /* ThreadSafeReferenceTests.m */,
				E81A1FD11955FE0100FDED82 /* TransactionTests.m */,
				E8917597197A1B350068ACC6 /* UnicodeTests.m */,
				021A88311AAFB5BE00EEAC84 /* UtilTests.mm */,
			);
			name = "Objective-C";
			sourceTree = "<group>";
		};
		E8267FEF1D90B7B100E001C7 /* Object Server Tests */ = {
			isa = PBXGroup;
			children = (
				1AA5AEA21D98CA5300ED8C27 /* Utility */,
				1A2713D51E3BBAC4001F6BFC /* RLMAncillaryObjectServerTests.m */,
				E8267FF01D90B8E700E001C7 /* RLMObjectServerTests.mm */,
				1AD6E7A51E8C2BDF00D4C8B4 /* RLMPermissionsAPITests.m */,
				3F73BC881E3A876600FE80B6 /* RLMSyncSessionRefreshHandle+ObjectServerTests.h */,
				3F73BC891E3A876600FE80B6 /* RLMSyncSessionRefreshHandle+ObjectServerTests.m */,
				1AA5AE9D1D98A6D800ED8C27 /* RLMSyncTestCase.h */,
				1AA5AE9B1D98A68E00ED8C27 /* RLMSyncTestCase.mm */,
				3F73BC8A1E3A876600FE80B6 /* RLMTestUtils.h */,
				3F73BC8B1E3A876600FE80B6 /* RLMTestUtils.m */,
				1AA5AE9F1D98C99500ED8C27 /* SwiftObjectServerTests.swift */,
				1A877BEE1EAE9F79001BEC40 /* SwiftPermissionsAPITests.swift */,
				1AA5AE961D989BE000ED8C27 /* SwiftSyncTestCase.swift */,
				5DAD37231F73220C00EECA8E /* sync-1.x.realm */,
			);
			name = "Object Server Tests";
			sourceTree = "<group>";
		};
		E88C36FE19745E3200C9963D /* Swift */ = {
			isa = PBXGroup;
			children = (
				E88C36FF19745E5500C9963D /* RLMSupport.swift */,
			);
			path = Swift;
			sourceTree = "<group>";
		};
		E8D89B8E1955FC6D00CF2B9A = {
			isa = PBXGroup;
			children = (
				5D660FB71BE98B770021E04F /* Configuration */,
				1A7B82361D51254600750296 /* Frameworks */,
				E81A1FB41955FCE000FDED82 /* LICENSE */,
				E8267FEF1D90B7B100E001C7 /* Object Server Tests */,
				E8D89B991955FC6D00CF2B9A /* Products */,
				E8D89B9A1955FC6D00CF2B9A /* Realm */,
				E8D89BA71955FC6D00CF2B9A /* Realm Tests */,
				5D660FCD1BE98C560021E04F /* RealmSwift */,
				5D660FD91BE98C7C0021E04F /* RealmSwift Tests */,
				E81A1FB31955FCE000FDED82 /* CHANGELOG.md */,
			);
			indentWidth = 4;
			sourceTree = "<group>";
			tabWidth = 4;
		};
		E8D89B991955FC6D00CF2B9A /* Products */ = {
			isa = PBXGroup;
			children = (
				E856D1DF195614A400FB2FCF /* iOS static tests.xctest */,
				E8267FED1D90B79000E001C7 /* ObjectServerTests.xctest */,
				5D659ED91BE04556006515A0 /* Realm.framework */,
				5DD755CF1BE056DE002800DA /* Realm.framework */,
				5D660FD81BE98C7C0021E04F /* RealmSwift Tests.xctest */,
				5D660FCC1BE98C560021E04F /* RealmSwift.framework */,
				3F1A5E721992EB7400F45F4C /* TestHost.app */,
				E8D89BA31955FC6D00CF2B9A /* Tests.xctest */,
			);
			name = Products;
			sourceTree = "<group>";
		};
		E8D89B9A1955FC6D00CF2B9A /* Realm */ = {
			isa = PBXGroup;
			children = (
				02D9AFB61B22487E00A1BD87 /* ObjectStore */,
				E8D89B9B1955FC6D00CF2B9A /* Supporting Files */,
				E88C36FE19745E3200C9963D /* Swift */,
				1AF6EA441D36B1220014EB85 /* Sync */,
				E8D89B9D1955FC6D00CF2B9A /* Realm.h */,
				E81A1F631955FC9300FDED82 /* RLMAccessor.h */,
				3F0338491E6F466D00F9E288 /* RLMAccessor.hpp */,
				E81A1F641955FC9300FDED82 /* RLMAccessor.mm */,
				E83591941B3DF05C0035F2F3 /* RLMAnalytics.hpp */,
				E83591931B3DF05C0035F2F3 /* RLMAnalytics.mm */,
				E81A1F661955FC9300FDED82 /* RLMArray.h */,
				E81A1F671955FC9300FDED82 /* RLMArray.mm */,
				0237B5421A856F06004ACD57 /* RLMArray_Private.h */,
				E81A1F651955FC9300FDED82 /* RLMArray_Private.hpp */,
				3F9863BA1D36876B00641C98 /* RLMClassInfo.hpp */,
				3F9863B91D36876B00641C98 /* RLMClassInfo.mm */,
				02B8EF5B19E7048D0045A93D /* RLMCollection.h */,
				3FBEF6791C63D66100F6935B /* RLMCollection.mm */,
				5D1BF1FE1EF9875300B7DC87 /* RLMCollection_Private.h */,
				3FBEF6781C63D66100F6935B /* RLMCollection_Private.hpp */,
				E81A1F6B1955FC9300FDED82 /* RLMConstants.h */,
				E81A1F6C1955FC9300FDED82 /* RLMConstants.m */,
				023B19551A3BA90D0067FB81 /* RLMListBase.h */,
				023B19561A3BA90D0067FB81 /* RLMListBase.mm */,
				E81A1F691955FC9300FDED82 /* RLMManagedArray.mm */,
				0207AB7D195DF9FB007EFB12 /* RLMMigration.h */,
				0207AB7E195DF9FB007EFB12 /* RLMMigration.mm */,
				0207AB7C195DF9FB007EFB12 /* RLMMigration_Private.h */,
				E81A1F6E1955FC9300FDED82 /* RLMObject.h */,
				E81A1F6F1955FC9300FDED82 /* RLMObject.mm */,
				E81A1F6D1955FC9300FDED82 /* RLMObject_Private.h */,
				C073E1201AE9B705002C0A30 /* RLMObject_Private.hpp */,
				023B19571A3BA90D0067FB81 /* RLMObjectBase.h */,
				023B19581A3BA90D0067FB81 /* RLMObjectBase.mm */,
				A05FA61E1B62C3900000C9B2 /* RLMObjectBase_Dynamic.h */,
				E8F992BD1F1401C100F634B5 /* RLMObjectBase_Private.h */,
				E81A1F711955FC9300FDED82 /* RLMObjectSchema.h */,
				E81A1F721955FC9300FDED82 /* RLMObjectSchema.mm */,
				29EDB8E91A7712E500458D80 /* RLMObjectSchema_Private.h */,
				E81A1F701955FC9300FDED82 /* RLMObjectSchema_Private.hpp */,
				29EDB8D71A7703C500458D80 /* RLMObjectStore.h */,
				E81A1F741955FC9300FDED82 /* RLMObjectStore.mm */,
				3F0F02AC1B6FFF3D0046A4D5 /* RLMObservation.hpp */,
				3F0F02AD1B6FFF3D0046A4D5 /* RLMObservation.mm */,
				C0004BEB1B8E4FCF00304BF3 /* RLMOptionalBase.h */,
				C0004BEC1B8E4FCF00304BF3 /* RLMOptionalBase.mm */,
				5D6156F51BE077E600A4BD3F /* RLMPlatform.h.in */,
				5D3E1A2C1C1FC6D5002913BA /* RLMPredicateUtil.hpp */,
				5D3E1A2D1C1FC6D5002913BA /* RLMPredicateUtil.mm */,
				3F68BFCD1B558CA800D50FBD /* RLMPrefix.h */,
				E81A1F761955FC9300FDED82 /* RLMProperty.h */,
				E81A1F771955FC9300FDED82 /* RLMProperty.mm */,
				E81A1F751955FC9300FDED82 /* RLMProperty_Private.h */,
				5D2E8F651C98DC0D00187B09 /* RLMProperty_Private.hpp */,
				E81A1F781955FC9300FDED82 /* RLMQueryUtil.hpp */,
				E81A1F791955FC9300FDED82 /* RLMQueryUtil.mm */,
				E81A1F7B1955FC9300FDED82 /* RLMRealm.h */,
				E81A1F7C1955FC9300FDED82 /* RLMRealm.mm */,
				E8951F01196C96DE00D6461C /* RLMRealm_Dynamic.h */,
				29EDB8E01A77070200458D80 /* RLMRealm_Private.h */,
				02E334C41A5F4923009F8810 /* RLMRealm_Private.hpp */,
				C0D2DD051B6BDEA1004E8919 /* RLMRealmConfiguration.h */,
				C0D2DD061B6BDEA1004E8919 /* RLMRealmConfiguration.mm */,
				C0D2DD0F1B6BE0DD004E8919 /* RLMRealmConfiguration_Private.h */,
				E86900E11CC04F5B0008A8B6 /* RLMRealmConfiguration_Private.hpp */,
				027A4D211AB100E000AA46F9 /* RLMRealmUtil.hpp */,
				027A4D221AB100E000AA46F9 /* RLMRealmUtil.mm */,
				02B8EF5819E601D80045A93D /* RLMResults.h */,
				E81A1F6A1955FC9300FDED82 /* RLMResults.mm */,
				29EDB8E51A7710B700458D80 /* RLMResults_Private.h */,
				1A1EBF861F269E8E00F47698 /* RLMResults_Private.hpp */,
				E81A1F7E1955FC9300FDED82 /* RLMSchema.h */,
				E81A1F7F1955FC9300FDED82 /* RLMSchema.mm */,
				E81A1F7D1955FC9300FDED82 /* RLMSchema_Private.h */,
				3F4E324B1B98C6C700183A69 /* RLMSchema_Private.hpp */,
				3FE79FF719BA6A5900780C9A /* RLMSwiftSupport.h */,
				3F452EC519C2279800AFC154 /* RLMSwiftSupport.m */,
				3F67DB391E26D69C0024533D /* RLMThreadSafeReference.h */,
				3F67DB3B1E26D69C0024533D /* RLMThreadSafeReference.mm */,
				3F67DB3A1E26D69C0024533D /* RLMThreadSafeReference_Private.hpp */,
				3F20DA2019BE1EA6007DE308 /* RLMUpdateChecker.hpp */,
				3F20DA2119BE1EA6007DE308 /* RLMUpdateChecker.mm */,
				E81A1F811955FC9300FDED82 /* RLMUtil.hpp */,
				E81A1F821955FC9300FDED82 /* RLMUtil.mm */,
			);
			path = Realm;
			sourceTree = "<group>";
		};
		E8D89B9B1955FC6D00CF2B9A /* Supporting Files */ = {
			isa = PBXGroup;
			children = (
				023B19F71A423BD20067FB81 /* libc++.dylib */,
				3F6B89AE19EF40BA004E8EA8 /* librealm-ios.a */,
				E81A1F621955FC9300FDED82 /* Realm-Info.plist */,
				02E334C21A5F3C45009F8810 /* Realm.modulemap */,
				E81C393E1AE5CE6A00F03B56 /* strip-frameworks.sh */,
			);
			name = "Supporting Files";
			sourceTree = "<group>";
		};
		E8D89BA71955FC6D00CF2B9A /* Realm Tests */ = {
			isa = PBXGroup;
			children = (
				E81A20061955FE1600FDED82 /* Objective-C */,
				E8D89BA81955FC6D00CF2B9A /* Supporting Files */,
				E81A1FC81955FE0100FDED82 /* Swift */,
				3F1A5E731992EB7400F45F4C /* TestHost */,
			);
			name = "Realm Tests";
			path = Realm/Tests;
			sourceTree = "<group>";
		};
		E8D89BA81955FC6D00CF2B9A /* Supporting Files */ = {
			isa = PBXGroup;
			children = (
				3F9182421CD1712F00A50120 /* fileformat-old-date.realm */,
				29B7FDF71C0DE76B0023224E /* fileformat-pre-null.realm */,
				3F643BEB1CEA654D00F6D0C8 /* mixed-column.realm */,
				E81A1FC21955FE0100FDED82 /* RealmTests-Info.plist */,
			);
			name = "Supporting Files";
			sourceTree = "<group>";
		};
/* End PBXGroup section */

/* Begin PBXHeadersBuildPhase section */
		5D659E9F1BE04556006515A0 /* Headers */ = {
			isa = PBXHeadersBuildPhase;
			buildActionMask = 2147483647;
			files = (
				3F73BC951E3A878500FE80B6 /* NSError+RLMSync.h in Headers */,
				5D659EA51BE04556006515A0 /* Realm.h in Headers */,
				5D659EA71BE04556006515A0 /* RLMAccessor.h in Headers */,
				5D659EA91BE04556006515A0 /* RLMArray.h in Headers */,
				5D659EAA1BE04556006515A0 /* RLMArray_Private.h in Headers */,
				5D659EAB1BE04556006515A0 /* RLMCollection.h in Headers */,
				5D1BF1FF1EF987AD00B7DC87 /* RLMCollection_Private.h in Headers */,
				5D659EAC1BE04556006515A0 /* RLMConstants.h in Headers */,
				5D659EAE1BE04556006515A0 /* RLMListBase.h in Headers */,
				5D659EAF1BE04556006515A0 /* RLMMigration.h in Headers */,
				5D659EB01BE04556006515A0 /* RLMMigration_Private.h in Headers */,
				5D659EB11BE04556006515A0 /* RLMObject.h in Headers */,
				5D659EB21BE04556006515A0 /* RLMObject_Private.h in Headers */,
				5D659EB31BE04556006515A0 /* RLMObjectBase.h in Headers */,
				5D659EB41BE04556006515A0 /* RLMObjectBase_Dynamic.h in Headers */,
				E8F992BE1F1401C100F634B5 /* RLMObjectBase_Private.h in Headers */,
				5D659EB51BE04556006515A0 /* RLMObjectSchema.h in Headers */,
				5D659EB61BE04556006515A0 /* RLMObjectSchema_Private.h in Headers */,
				5D659EB81BE04556006515A0 /* RLMObjectStore.h in Headers */,
				5D659EBA1BE04556006515A0 /* RLMOptionalBase.h in Headers */,
				5D659EBC1BE04556006515A0 /* RLMProperty.h in Headers */,
				5D659EBD1BE04556006515A0 /* RLMProperty_Private.h in Headers */,
				1AD397CF1F72FFC7002AA897 /* RLMRealm+Sync.h in Headers */,
				5D659EBF1BE04556006515A0 /* RLMRealm.h in Headers */,
				5D659EC01BE04556006515A0 /* RLMRealm_Dynamic.h in Headers */,
				5D659EC11BE04556006515A0 /* RLMRealm_Private.h in Headers */,
				1ABF256F1D52AB6200BAC441 /* RLMRealmConfiguration+Sync.h in Headers */,
				5D659EC21BE04556006515A0 /* RLMRealmConfiguration.h in Headers */,
				5DEAA36720212AF00024A6BE /* work_queue.hpp in Headers */,
				5D659EC31BE04556006515A0 /* RLMRealmConfiguration_Private.h in Headers */,
				5D659EC51BE04556006515A0 /* RLMResults.h in Headers */,
				5D659EC61BE04556006515A0 /* RLMResults_Private.h in Headers */,
				5D659EC71BE04556006515A0 /* RLMSchema.h in Headers */,
				5D659EC81BE04556006515A0 /* RLMSchema_Private.h in Headers */,
				5D659EC91BE04556006515A0 /* RLMSwiftSupport.h in Headers */,
				1A0512771D8746CD00806AEC /* RLMSyncConfiguration.h in Headers */,
				3F336E8B1DA2FA15006CB5A0 /* RLMSyncConfiguration_Private.h in Headers */,
<<<<<<< HEAD
				1A7E6C6C1F329F10002DA6C8 /* RLMSyncPermissionResults.h in Headers */,
				5DEAA36C2024E3960024A6BE /* RLMSyncSubscription.h in Headers */,
=======
>>>>>>> 58601ce0
				1AAF4D211D66585B00058FAD /* RLMSyncCredentials.h in Headers */,
				1AF7EA961D340AF70001A9B5 /* RLMSyncManager.h in Headers */,
				5D44AAE61F709794007BA84C /* RLMSyncPermission.h in Headers */,
				1A7E6C6C1F329F10002DA6C8 /* RLMSyncPermissionResults.h in Headers */,
				1AD3870C1D4A7FBB00479110 /* RLMSyncSession.h in Headers */,
				1ABDCDAE1D792FEB003489E3 /* RLMSyncUser.h in Headers */,
				1A4FFC991D35A71000B4B65C /* RLMSyncUtil.h in Headers */,
				E8C6EAF51DD66C0C00EC1A03 /* RLMSyncUtil_Private.h in Headers */,
				3F67DB3C1E26D69C0024533D /* RLMThreadSafeReference.h in Headers */,
				5DEAA36720212AF00024A6BE /* work_queue.hpp in Headers */,
			);
			runOnlyForDeploymentPostprocessing = 0;
		};
		5D660FC91BE98C560021E04F /* Headers */ = {
			isa = PBXHeadersBuildPhase;
			buildActionMask = 2147483647;
			files = (
			);
			runOnlyForDeploymentPostprocessing = 0;
		};
		5DD7559D1BE056DE002800DA /* Headers */ = {
			isa = PBXHeadersBuildPhase;
			buildActionMask = 2147483647;
			files = (
<<<<<<< HEAD
				5D44AAE71F7097AF007BA84C /* RLMSyncPermission.h in Headers */,
				5DEAA36D2024E3970024A6BE /* RLMSyncSubscription.h in Headers */,
=======
>>>>>>> 58601ce0
				C2CAAE741E9643120025454C /* network_reachability.hpp in Headers */,
				C281E9281E8A9CB50015BA4A /* network_reachability_observer.hpp in Headers */,
				3F73BC971E3A879700FE80B6 /* NSError+RLMSync.h in Headers */,
				5DD755A31BE056DE002800DA /* Realm.h in Headers */,
				5DD755A51BE056DE002800DA /* RLMAccessor.h in Headers */,
				5DD755A71BE056DE002800DA /* RLMArray.h in Headers */,
				5DD755A81BE056DE002800DA /* RLMArray_Private.h in Headers */,
				5DD755A91BE056DE002800DA /* RLMCollection.h in Headers */,
				5D1BF2001EF987AE00B7DC87 /* RLMCollection_Private.h in Headers */,
				5DD755AA1BE056DE002800DA /* RLMConstants.h in Headers */,
				5DD755AC1BE056DE002800DA /* RLMListBase.h in Headers */,
				5DD755AD1BE056DE002800DA /* RLMMigration.h in Headers */,
				5DD755AE1BE056DE002800DA /* RLMMigration_Private.h in Headers */,
				5DD755AF1BE056DE002800DA /* RLMObject.h in Headers */,
				5DD755B01BE056DE002800DA /* RLMObject_Private.h in Headers */,
				5DD755B11BE056DE002800DA /* RLMObjectBase.h in Headers */,
				5DD755B21BE056DE002800DA /* RLMObjectBase_Dynamic.h in Headers */,
				E8F992BF1F1401C100F634B5 /* RLMObjectBase_Private.h in Headers */,
				5DD755B31BE056DE002800DA /* RLMObjectSchema.h in Headers */,
				5DD755B41BE056DE002800DA /* RLMObjectSchema_Private.h in Headers */,
				5DD755B61BE056DE002800DA /* RLMObjectStore.h in Headers */,
				5DD755B81BE056DE002800DA /* RLMOptionalBase.h in Headers */,
				5DD755BA1BE056DE002800DA /* RLMProperty.h in Headers */,
				5DD755BB1BE056DE002800DA /* RLMProperty_Private.h in Headers */,
				1AD397D01F72FFCC002AA897 /* RLMRealm+Sync.h in Headers */,
				5DD755BD1BE056DE002800DA /* RLMRealm.h in Headers */,
				5DD755BE1BE056DE002800DA /* RLMRealm_Dynamic.h in Headers */,
				5DD755BF1BE056DE002800DA /* RLMRealm_Private.h in Headers */,
				1AFEF8421D52CD8F00495005 /* RLMRealmConfiguration+Sync.h in Headers */,
				5DD755C01BE056DE002800DA /* RLMRealmConfiguration.h in Headers */,
				5DD755C11BE056DE002800DA /* RLMRealmConfiguration_Private.h in Headers */,
				5DD755C31BE056DE002800DA /* RLMResults.h in Headers */,
				5DD755C41BE056DE002800DA /* RLMResults_Private.h in Headers */,
				5DD755C51BE056DE002800DA /* RLMSchema.h in Headers */,
				5DD755C61BE056DE002800DA /* RLMSchema_Private.h in Headers */,
				5DD755C71BE056DE002800DA /* RLMSwiftSupport.h in Headers */,
				1A0512761D8746CD00806AEC /* RLMSyncConfiguration.h in Headers */,
				3F336E8A1DA2FA14006CB5A0 /* RLMSyncConfiguration_Private.h in Headers */,
				1AAF4D231D665B2A00058FAD /* RLMSyncCredentials.h in Headers */,
				1A7DE7071D38474F0029F0AE /* RLMSyncManager.h in Headers */,
				5D44AAE71F7097AF007BA84C /* RLMSyncPermission.h in Headers */,
				1A7E6C6D1F329F10002DA6C8 /* RLMSyncPermissionResults.h in Headers */,
				1A7003111D5270FF00FD9EE3 /* RLMSyncSession.h in Headers */,
				5DEAA36920212BF90024A6BE /* work_queue.hpp in Headers */,
				1ABDCDB11D793012003489E3 /* RLMSyncUser.h in Headers */,
				1A7DE70B1D3847670029F0AE /* RLMSyncUtil.h in Headers */,
				E8C6EAF41DD66C0C00EC1A03 /* RLMSyncUtil_Private.h in Headers */,
				3F67DB401E26D6A20024533D /* RLMThreadSafeReference.h in Headers */,
				3FAB084A1E1EC3A2001BC8DA /* sync_client.hpp in Headers */,
				3FAB084B1E1EC3A2001BC8DA /* sync_file.hpp in Headers */,
				3FAB084C1E1EC3A2001BC8DA /* sync_metadata.hpp in Headers */,
				C2CAAE7A1E9BB5760025454C /* system_configuration.hpp in Headers */,
				5DEAA36920212BF90024A6BE /* work_queue.hpp in Headers */,
			);
			runOnlyForDeploymentPostprocessing = 0;
		};
/* End PBXHeadersBuildPhase section */

/* Begin PBXNativeTarget section */
		3F1A5E711992EB7400F45F4C /* TestHost */ = {
			isa = PBXNativeTarget;
			buildConfigurationList = 3F1A5E931992EB7400F45F4C /* Build configuration list for PBXNativeTarget "TestHost" */;
			buildPhases = (
				3F1A5E6E1992EB7400F45F4C /* Sources */,
				3F1A5E6F1992EB7400F45F4C /* Frameworks */,
			);
			buildRules = (
			);
			dependencies = (
			);
			name = TestHost;
			productName = TestHost;
			productReference = 3F1A5E721992EB7400F45F4C /* TestHost.app */;
			productType = "com.apple.product-type.application";
		};
		5D659E7D1BE04556006515A0 /* Realm */ = {
			isa = PBXNativeTarget;
			buildConfigurationList = 5D659ED61BE04556006515A0 /* Build configuration list for PBXNativeTarget "Realm" */;
			buildPhases = (
				5D6156F41BE06FF500A4BD3F /* Generate RLMPlatform.h */,
				5D659E7E1BE04556006515A0 /* Get Version Number */,
				5D659E7F1BE04556006515A0 /* Download Core and Sync */,
				5D659E801BE04556006515A0 /* Sources */,
				5D659E9F1BE04556006515A0 /* Headers */,
				1A7B82351D51235600750296 /* Frameworks */,
				5D659ECE1BE04556006515A0 /* Resources */,
			);
			buildRules = (
			);
			dependencies = (
			);
			name = Realm;
			productName = Realm;
			productReference = 5D659ED91BE04556006515A0 /* Realm.framework */;
			productType = "com.apple.product-type.framework";
		};
		5D660FCB1BE98C560021E04F /* RealmSwift */ = {
			isa = PBXNativeTarget;
			buildConfigurationList = 5D660FD11BE98C560021E04F /* Build configuration list for PBXNativeTarget "RealmSwift" */;
			buildPhases = (
				5D660FC71BE98C560021E04F /* Sources */,
				5D660FC81BE98C560021E04F /* Frameworks */,
				5D660FC91BE98C560021E04F /* Headers */,
				5D660FCA1BE98C560021E04F /* Resources */,
			);
			buildRules = (
			);
			dependencies = (
				5D66102C1BE98DF60021E04F /* PBXTargetDependency */,
				5D6610311BE99B770021E04F /* PBXTargetDependency */,
				5D0A408C1C62ACE800BBB612 /* PBXTargetDependency */,
			);
			name = RealmSwift;
			productName = RealmSwift;
			productReference = 5D660FCC1BE98C560021E04F /* RealmSwift.framework */;
			productType = "com.apple.product-type.framework";
		};
		5D660FD71BE98C7C0021E04F /* RealmSwift Tests */ = {
			isa = PBXNativeTarget;
			buildConfigurationList = 5D660FE01BE98C7C0021E04F /* Build configuration list for PBXNativeTarget "RealmSwift Tests" */;
			buildPhases = (
				5D660FD41BE98C7C0021E04F /* Sources */,
				5D660FD51BE98C7C0021E04F /* Frameworks */,
				5D66102D1BE98E360021E04F /* Embed Frameworks */,
				2973CCF81C175AAA00FEA0FA /* Resources */,
			);
			buildRules = (
			);
			dependencies = (
				5D660FDF1BE98C7C0021E04F /* PBXTargetDependency */,
			);
			name = "RealmSwift Tests";
			productName = "RealmSwift Tests";
			productReference = 5D660FD81BE98C7C0021E04F /* RealmSwift Tests.xctest */;
			productType = "com.apple.product-type.bundle.unit-test";
		};
		5DD7557B1BE056DE002800DA /* Realm iOS static */ = {
			isa = PBXNativeTarget;
			buildConfigurationList = 5DD755CC1BE056DE002800DA /* Build configuration list for PBXNativeTarget "Realm iOS static" */;
			buildPhases = (
				5D6156F91BE083C600A4BD3F /* Generate RLMPlatform.h */,
				5DD7557C1BE056DE002800DA /* Get Version Number */,
				5DD7557D1BE056DE002800DA /* Download Core and Sync */,
				5DD7557E1BE056DE002800DA /* Sources */,
				5DD7559D1BE056DE002800DA /* Headers */,
			);
			buildRules = (
			);
			dependencies = (
			);
			name = "Realm iOS static";
			productName = iOS;
			productReference = 5DD755CF1BE056DE002800DA /* Realm.framework */;
			productType = "com.apple.product-type.framework.static";
		};
		E8267FB11D90B79000E001C7 /* ObjectServerTests */ = {
			isa = PBXNativeTarget;
			buildConfigurationList = E8267FEA1D90B79000E001C7 /* Build configuration list for PBXNativeTarget "ObjectServerTests" */;
			buildPhases = (
				E8267FB81D90B79000E001C7 /* Get Version Number */,
				E8267FB91D90B79000E001C7 /* Sources */,
				E8267FE21D90B79000E001C7 /* Frameworks */,
				E8267FE41D90B79000E001C7 /* Embed Frameworks */,
				5DAD37251F73221700EECA8E /* Resources */,
			);
			buildRules = (
			);
			dependencies = (
				E8267FB21D90B79000E001C7 /* PBXTargetDependency */,
				E8267FB41D90B79000E001C7 /* PBXTargetDependency */,
				E8267FB61D90B79000E001C7 /* PBXTargetDependency */,
			);
			name = ObjectServerTests;
			productName = RealmTests;
			productReference = E8267FED1D90B79000E001C7 /* ObjectServerTests.xctest */;
			productType = "com.apple.product-type.bundle.unit-test";
		};
		E856D1DE195614A400FB2FCF /* iOS static tests */ = {
			isa = PBXNativeTarget;
			buildConfigurationList = E856D1EB195614A400FB2FCF /* Build configuration list for PBXNativeTarget "iOS static tests" */;
			buildPhases = (
				5D304A2F1BE9AF350082C1A6 /* Get Version Number */,
				E856D1DB195614A400FB2FCF /* Sources */,
				E856D1DC195614A400FB2FCF /* Frameworks */,
				29B7FDF91C0DE7FC0023224E /* Resources */,
			);
			buildRules = (
			);
			dependencies = (
				C04B4BDD1B55C51500FAE58E /* PBXTargetDependency */,
				5DD755D41BE0582A002800DA /* PBXTargetDependency */,
			);
			name = "iOS static tests";
			productName = iOSTests;
			productReference = E856D1DF195614A400FB2FCF /* iOS static tests.xctest */;
			productType = "com.apple.product-type.bundle.unit-test";
		};
		E8D89BA21955FC6D00CF2B9A /* Tests */ = {
			isa = PBXNativeTarget;
			buildConfigurationList = E8D89BB11955FC6D00CF2B9A /* Build configuration list for PBXNativeTarget "Tests" */;
			buildPhases = (
				5D304A2E1BE9AEFB0082C1A6 /* Get Version Number */,
				E8D89B9F1955FC6D00CF2B9A /* Sources */,
				E8D89BA01955FC6D00CF2B9A /* Frameworks */,
				5D128F291BE984D4001F4FBF /* Embed Frameworks */,
				29B7FDFA1C0DE80A0023224E /* Resources */,
			);
			buildRules = (
			);
			dependencies = (
				5DD755DF1BE05B26002800DA /* PBXTargetDependency */,
				5DD755D21BE05828002800DA /* PBXTargetDependency */,
				5D6157021BE0A3A100A4BD3F /* PBXTargetDependency */,
			);
			name = Tests;
			productName = RealmTests;
			productReference = E8D89BA31955FC6D00CF2B9A /* Tests.xctest */;
			productType = "com.apple.product-type.bundle.unit-test";
		};
/* End PBXNativeTarget section */

/* Begin PBXProject section */
		E8D89B8F1955FC6D00CF2B9A /* Project object */ = {
			isa = PBXProject;
			attributes = {
				CLASSPREFIX = RLM;
				LastSwiftUpdateCheck = 0710;
				LastTestingUpgradeCheck = 0510;
				LastUpgradeCheck = 0900;
				ORGANIZATIONNAME = Realm;
				TargetAttributes = {
					3F1A5E711992EB7400F45F4C = {
						CreatedOnToolsVersion = 6.0;
						DevelopmentTeam = QX5CR2FTN2;
						DevelopmentTeamName = "Realm ApS";
						LastSwiftMigration = 0900;
						ProvisioningStyle = Automatic;
					};
					5D0A40841C62ACCC00BBB612 = {
						CreatedOnToolsVersion = 7.2;
					};
					5D659E7D1BE04556006515A0 = {
						LastSwiftMigration = 0900;
						ProvisioningStyle = Automatic;
					};
					5D660FCB1BE98C560021E04F = {
						CreatedOnToolsVersion = 7.1;
						LastSwiftMigration = 0900;
						ProvisioningStyle = Automatic;
					};
					5D660FD71BE98C7C0021E04F = {
						CreatedOnToolsVersion = 7.1;
						DevelopmentTeam = QX5CR2FTN2;
						DevelopmentTeamName = "Realm ApS";
						LastSwiftMigration = 0900;
						ProvisioningStyle = Automatic;
					};
					5DD7557B1BE056DE002800DA = {
						ProvisioningStyle = Automatic;
					};
					C04B4BD71B55C47600FAE58E = {
						CreatedOnToolsVersion = 6.4;
						LastSwiftMigration = 0900;
					};
					E83EAC791BED3D880085CCD2 = {
						CreatedOnToolsVersion = 7.1;
					};
					E856D1DE195614A400FB2FCF = {
						CreatedOnToolsVersion = 6.0;
						DevelopmentTeam = QX5CR2FTN2;
						DevelopmentTeamName = "Realm ApS";
						ProvisioningStyle = Automatic;
					};
					E8D89BA21955FC6D00CF2B9A = {
						CreatedOnToolsVersion = 6.0;
						DevelopmentTeam = QX5CR2FTN2;
						DevelopmentTeamName = "Realm ApS";
						LastSwiftMigration = 0900;
						ProvisioningStyle = Automatic;
						TestTargetID = E8D89B971955FC6D00CF2B9A;
					};
				};
			};
			buildConfigurationList = E8D89B921955FC6D00CF2B9A /* Build configuration list for PBXProject "Realm" */;
			compatibilityVersion = "Xcode 3.2";
			developmentRegion = English;
			hasScannedForEncodings = 0;
			knownRegions = (
				en,
				Base,
			);
			mainGroup = E8D89B8E1955FC6D00CF2B9A;
			productRefGroup = E8D89B991955FC6D00CF2B9A /* Products */;
			projectDirPath = "";
			projectRoot = "";
			targets = (
				5D659E7D1BE04556006515A0 /* Realm */,
				5DD7557B1BE056DE002800DA /* Realm iOS static */,
				E8D89BA21955FC6D00CF2B9A /* Tests */,
				E8267FB11D90B79000E001C7 /* ObjectServerTests */,
				E856D1DE195614A400FB2FCF /* iOS static tests */,
				3F1A5E711992EB7400F45F4C /* TestHost */,
				C04B4BD71B55C47600FAE58E /* Set Swift Version */,
				5D0A40841C62ACCC00BBB612 /* Check For Supported Swift Version */,
				5D660FCB1BE98C560021E04F /* RealmSwift */,
				5D660FD71BE98C7C0021E04F /* RealmSwift Tests */,
				E83EAC791BED3D880085CCD2 /* SwiftLint */,
			);
		};
/* End PBXProject section */

/* Begin PBXResourcesBuildPhase section */
		2973CCF81C175AAA00FEA0FA /* Resources */ = {
			isa = PBXResourcesBuildPhase;
			buildActionMask = 2147483647;
			files = (
				2973CCF91C175AB400FEA0FA /* fileformat-pre-null.realm in Resources */,
			);
			runOnlyForDeploymentPostprocessing = 0;
		};
		29B7FDF91C0DE7FC0023224E /* Resources */ = {
			isa = PBXResourcesBuildPhase;
			buildActionMask = 2147483647;
			files = (
				3F9182451CD1713F00A50120 /* fileformat-old-date.realm in Resources */,
				29B7FDFC1C0DE8110023224E /* fileformat-pre-null.realm in Resources */,
				3F643BEE1CEA655800F6D0C8 /* mixed-column.realm in Resources */,
			);
			runOnlyForDeploymentPostprocessing = 0;
		};
		29B7FDFA1C0DE80A0023224E /* Resources */ = {
			isa = PBXResourcesBuildPhase;
			buildActionMask = 2147483647;
			files = (
				3F9182441CD1713E00A50120 /* fileformat-old-date.realm in Resources */,
				29B7FDFB1C0DE8100023224E /* fileformat-pre-null.realm in Resources */,
				3F643BED1CEA655800F6D0C8 /* mixed-column.realm in Resources */,
			);
			runOnlyForDeploymentPostprocessing = 0;
		};
		5D659ECE1BE04556006515A0 /* Resources */ = {
			isa = PBXResourcesBuildPhase;
			buildActionMask = 2147483647;
			files = (
				5D659ED21BE04556006515A0 /* CHANGELOG.md in Resources */,
				5D659ED51BE04556006515A0 /* LICENSE in Resources */,
				5D6157051BE13CBB00A4BD3F /* strip-frameworks.sh in Resources */,
			);
			runOnlyForDeploymentPostprocessing = 0;
		};
		5D660FCA1BE98C560021E04F /* Resources */ = {
			isa = PBXResourcesBuildPhase;
			buildActionMask = 2147483647;
			files = (
			);
			runOnlyForDeploymentPostprocessing = 0;
		};
		5DAD37251F73221700EECA8E /* Resources */ = {
			isa = PBXResourcesBuildPhase;
			buildActionMask = 2147483647;
			files = (
				5DAD37261F73221F00EECA8E /* sync-1.x.realm in Resources */,
			);
			runOnlyForDeploymentPostprocessing = 0;
		};
/* End PBXResourcesBuildPhase section */

/* Begin PBXShellScriptBuildPhase section */
		5D0A40881C62ACD500BBB612 /* ShellScript */ = {
			isa = PBXShellScriptBuildPhase;
			buildActionMask = 2147483647;
			files = (
			);
			inputPaths = (
			);
			outputPaths = (
			);
			runOnlyForDeploymentPostprocessing = 0;
			shellPath = /bin/sh;
			shellScript = "if [[ ! -e RealmSwift ]]; then\n    version=$(readlink RealmSwift | sed 's/RealmSwift-swift//')\n    echo >&2 \"error: Swift $version is not supported.\"\n    exit 1\nfi\n";
		};
		5D304A2E1BE9AEFB0082C1A6 /* Get Version Number */ = {
			isa = PBXShellScriptBuildPhase;
			buildActionMask = 2147483647;
			files = (
			);
			inputPaths = (
				"$(SRCROOT)/Realm/Realm-Info.plist",
			);
			name = "Get Version Number";
			outputPaths = (
				"$(DERIVED_FILE_DIR)/RLMVersion.h",
			);
			runOnlyForDeploymentPostprocessing = 0;
			shellPath = /bin/sh;
			shellScript = "exec \"${SRCROOT}/scripts/generate-rlmversion.sh\"\n";
		};
		5D304A2F1BE9AF350082C1A6 /* Get Version Number */ = {
			isa = PBXShellScriptBuildPhase;
			buildActionMask = 2147483647;
			files = (
			);
			inputPaths = (
				"$(SRCROOT)/Realm/Realm-Info.plist",
			);
			name = "Get Version Number";
			outputPaths = (
				"$(DERIVED_FILE_DIR)/RLMVersion.h",
			);
			runOnlyForDeploymentPostprocessing = 0;
			shellPath = /bin/sh;
			shellScript = "exec \"${SRCROOT}/scripts/generate-rlmversion.sh\"\n";
		};
		5D6156F41BE06FF500A4BD3F /* Generate RLMPlatform.h */ = {
			isa = PBXShellScriptBuildPhase;
			buildActionMask = 2147483647;
			files = (
			);
			inputPaths = (
			);
			name = "Generate RLMPlatform.h";
			outputPaths = (
			);
			runOnlyForDeploymentPostprocessing = 0;
			shellPath = /bin/sh;
			shellScript = "exec \"${SRCROOT}/scripts/generate-rlmplatform.sh\"\n";
		};
		5D6156F91BE083C600A4BD3F /* Generate RLMPlatform.h */ = {
			isa = PBXShellScriptBuildPhase;
			buildActionMask = 2147483647;
			files = (
			);
			inputPaths = (
			);
			name = "Generate RLMPlatform.h";
			outputPaths = (
			);
			runOnlyForDeploymentPostprocessing = 0;
			shellPath = /bin/sh;
			shellScript = "exec \"${SRCROOT}/scripts/generate-rlmplatform.sh\"\n";
		};
		5D659E7E1BE04556006515A0 /* Get Version Number */ = {
			isa = PBXShellScriptBuildPhase;
			buildActionMask = 2147483647;
			files = (
			);
			inputPaths = (
				"$(SRCROOT)/Realm/Realm-Info.plist",
			);
			name = "Get Version Number";
			outputPaths = (
				"$(DERIVED_FILE_DIR)/RLMVersion.h",
			);
			runOnlyForDeploymentPostprocessing = 0;
			shellPath = /bin/sh;
			shellScript = "exec \"${SRCROOT}/scripts/generate-rlmversion.sh\"\n";
		};
		5D659E7F1BE04556006515A0 /* Download Core and Sync */ = {
			isa = PBXShellScriptBuildPhase;
			buildActionMask = 2147483647;
			files = (
			);
			inputPaths = (
			);
			name = "Download Core and Sync";
			outputPaths = (
			);
			runOnlyForDeploymentPostprocessing = 0;
			shellPath = /bin/sh;
			shellScript = "sh build.sh download-sync";
		};
		5DD7557C1BE056DE002800DA /* Get Version Number */ = {
			isa = PBXShellScriptBuildPhase;
			buildActionMask = 2147483647;
			files = (
			);
			inputPaths = (
				"$(SRCROOT)/Realm/Realm-Info.plist",
			);
			name = "Get Version Number";
			outputPaths = (
				"$(DERIVED_FILE_DIR)/RLMVersion.h",
			);
			runOnlyForDeploymentPostprocessing = 0;
			shellPath = /bin/sh;
			shellScript = "exec \"${SRCROOT}/scripts/generate-rlmversion.sh\"\n";
		};
		5DD7557D1BE056DE002800DA /* Download Core and Sync */ = {
			isa = PBXShellScriptBuildPhase;
			buildActionMask = 2147483647;
			files = (
			);
			inputPaths = (
			);
			name = "Download Core and Sync";
			outputPaths = (
			);
			runOnlyForDeploymentPostprocessing = 0;
			shellPath = /bin/sh;
			shellScript = "sh build.sh download-sync";
		};
		C04B4BDB1B55C47A00FAE58E /* Set Swift Version */ = {
			isa = PBXShellScriptBuildPhase;
			buildActionMask = 2147483647;
			files = (
			);
			inputPaths = (
			);
			name = "Set Swift Version";
			outputPaths = (
			);
			runOnlyForDeploymentPostprocessing = 0;
			shellPath = /bin/sh;
			shellScript = "sh build.sh set-swift-version";
		};
		E8267FB81D90B79000E001C7 /* Get Version Number */ = {
			isa = PBXShellScriptBuildPhase;
			buildActionMask = 2147483647;
			files = (
			);
			inputPaths = (
				"$(SRCROOT)/Realm/Realm-Info.plist",
			);
			name = "Get Version Number";
			outputPaths = (
				"$(DERIVED_FILE_DIR)/RLMVersion.h",
			);
			runOnlyForDeploymentPostprocessing = 0;
			shellPath = /bin/sh;
			shellScript = "exec \"${SRCROOT}/scripts/generate-rlmversion.sh\"\n";
		};
		E83EAC7D1BED3D8F0085CCD2 /* Run SwiftLint */ = {
			isa = PBXShellScriptBuildPhase;
			buildActionMask = 2147483647;
			files = (
			);
			inputPaths = (
			);
			name = "Run SwiftLint";
			outputPaths = (
			);
			runOnlyForDeploymentPostprocessing = 0;
			shellPath = /bin/sh;
			shellScript = "if which swiftlint >/dev/null; then\n  swiftlint\nelse\n  echo \"SwiftLint does not exist, download from https://github.com/realm/SwiftLint\"\nfi";
		};
/* End PBXShellScriptBuildPhase section */

/* Begin PBXSourcesBuildPhase section */
		3F1A5E6E1992EB7400F45F4C /* Sources */ = {
			isa = PBXSourcesBuildPhase;
			buildActionMask = 2147483647;
			files = (
				29EDB8E41A7708E700458D80 /* main.m in Sources */,
			);
			runOnlyForDeploymentPostprocessing = 0;
		};
		5D659E801BE04556006515A0 /* Sources */ = {
			isa = PBXSourcesBuildPhase;
			buildActionMask = 2147483647;
			files = (
				3F5B5D301E84230B00953B33 /* binding_callback_thread_observer.cpp in Sources */,
				3F7A3FAE1CC6EB7300301A17 /* collection_change_builder.cpp in Sources */,
				3F9801AB1C8E4F6B000A8B07 /* collection_notifications.cpp in Sources */,
				3F9801A41C8E4F55000A8B07 /* collection_notifier.cpp in Sources */,
				5D659E811BE04556006515A0 /* external_commit_helper.cpp in Sources */,
				5D659E821BE04556006515A0 /* index_set.cpp in Sources */,
				1A64CA8B1D8763B400BC0F9B /* keychain_helper.cpp in Sources */,
				3F9026111C625C5D006AE98E /* list.cpp in Sources */,
				3F9801A51C8E4F55000A8B07 /* list_notifier.cpp in Sources */,
				5DEAA36E2024E3970024A6BE /* RLMSyncSubscription.mm in Sources */,
				C281E9301E8BC7AC0015BA4A /* network_reachability_observer.cpp in Sources */,
				3F73BC961E3A878500FE80B6 /* NSError+RLMSync.m in Sources */,
				3FAB08481E1EC382001BC8DA /* object.cpp in Sources */,
				3FAB08881E1EC51F001BC8DA /* object_notifier.cpp in Sources */,
				5D659E831BE04556006515A0 /* object_schema.cpp in Sources */,
				5D659E841BE04556006515A0 /* object_store.cpp in Sources */,
				1AD397D41F73032B002AA897 /* partial_sync.cpp in Sources */,
				3FF2A9F51F4F3BEB00678BC0 /* primitive_list_notifier.cpp in Sources */,
				3F0543EC1C56F71500AA5322 /* realm_coordinator.cpp in Sources */,
				3F75566B1BE94CCC0058BC7E /* results.cpp in Sources */,
				3F9801B01C90FD2D000A8B07 /* results_notifier.cpp in Sources */,
				5D659E851BE04556006515A0 /* RLMAccessor.mm in Sources */,
				5D659E861BE04556006515A0 /* RLMAnalytics.mm in Sources */,
				5D659E871BE04556006515A0 /* RLMArray.mm in Sources */,
				3F9863BB1D36876B00641C98 /* RLMClassInfo.mm in Sources */,
				3FBEF67B1C63D66100F6935B /* RLMCollection.mm in Sources */,
				5D659E891BE04556006515A0 /* RLMConstants.m in Sources */,
				1A6921D41D779774004C3232 /* RLMJSONModels.m in Sources */,
				5D659E8A1BE04556006515A0 /* RLMListBase.mm in Sources */,
				5D659E881BE04556006515A0 /* RLMManagedArray.mm in Sources */,
				5D659E8B1BE04556006515A0 /* RLMMigration.mm in Sources */,
				1AF7EA9C1D340E700001A9B5 /* RLMNetworkClient.mm in Sources */,
				5D659E8C1BE04556006515A0 /* RLMObject.mm in Sources */,
				5D659E8D1BE04556006515A0 /* RLMObjectBase.mm in Sources */,
				5D659E8E1BE04556006515A0 /* RLMObjectSchema.mm in Sources */,
				5D659E8F1BE04556006515A0 /* RLMObjectStore.mm in Sources */,
				5D659E901BE04556006515A0 /* RLMObservation.mm in Sources */,
				5D659E911BE04556006515A0 /* RLMOptionalBase.mm in Sources */,
				5D3E1A2F1C1FC6D5002913BA /* RLMPredicateUtil.mm in Sources */,
				5D659E921BE04556006515A0 /* RLMProperty.mm in Sources */,
				5D659E931BE04556006515A0 /* RLMQueryUtil.mm in Sources */,
				1AD397CE1F72FFC7002AA897 /* RLMRealm+Sync.mm in Sources */,
				5D659E941BE04556006515A0 /* RLMRealm.mm in Sources */,
				1ABF25701D52AB6200BAC441 /* RLMRealmConfiguration+Sync.mm in Sources */,
				5D659E951BE04556006515A0 /* RLMRealmConfiguration.mm in Sources */,
				5D659E961BE04556006515A0 /* RLMRealmUtil.mm in Sources */,
				5D659E971BE04556006515A0 /* RLMResults.mm in Sources */,
				5D659E981BE04556006515A0 /* RLMSchema.mm in Sources */,
				5D659E991BE04556006515A0 /* RLMSwiftSupport.m in Sources */,
				5DEAA36620212AF00024A6BE /* work_queue.cpp in Sources */,
				1A3623681D8384BA00945A54 /* RLMSyncConfiguration.mm in Sources */,
				1AAF4D221D66585B00058FAD /* RLMSyncCredentials.m in Sources */,
				1AF7EA971D340AF70001A9B5 /* RLMSyncManager.mm in Sources */,
				1ADE093E1E897EE9008AB1D3 /* RLMSyncPermission.mm in Sources */,
				1AD6E7A11E8C217000D4C8B4 /* RLMSyncPermissionResults.mm in Sources */,
				1AD3870D1D4A7FBB00479110 /* RLMSyncSession.mm in Sources */,
				1A33C4301DAEE445001E87AA /* RLMSyncSessionRefreshHandle.mm in Sources */,
				1ABDCDB01D793008003489E3 /* RLMSyncUser.mm in Sources */,
				1A84132F1D4BCCE600C5326F /* RLMSyncUtil.mm in Sources */,
				3F67DB3E1E26D69C0024533D /* RLMThreadSafeReference.mm in Sources */,
				5D659E9A1BE04556006515A0 /* RLMUpdateChecker.mm in Sources */,
				5D659E9B1BE04556006515A0 /* RLMUtil.mm in Sources */,
				5D659E9C1BE04556006515A0 /* schema.cpp in Sources */,
				5D659E9D1BE04556006515A0 /* shared_realm.cpp in Sources */,
				5DAD372E1F7485BB00EECA8E /* sync_config.cpp in Sources */,
				1A1536721DB0464800C0EC93 /* sync_file.cpp in Sources */,
				1A1536581DB045B500C0EC93 /* sync_manager.cpp in Sources */,
				1A1536741DB0464800C0EC93 /* sync_metadata.cpp in Sources */,
				1ADE09371E897BCA008AB1D3 /* sync_permission.cpp in Sources */,
				1A15365C1DB045B500C0EC93 /* sync_session.cpp in Sources */,
				1A15365E1DB045B500C0EC93 /* sync_user.cpp in Sources */,
				C2CAAE771E9BB5760025454C /* system_configuration.cpp in Sources */,
				1AB2D36E1E16EB91007D0A3F /* thread_safe_reference.cpp in Sources */,
				5D659E9E1BE04556006515A0 /* transact_log_handler.cpp in Sources */,
				1AABD4021E9552BA00115A75 /* uuid.cpp in Sources */,
				5D274C4D1D6D15D2006FEBB1 /* weak_realm_notifier.cpp in Sources */,
				5DEAA36620212AF00024A6BE /* work_queue.cpp in Sources */,
			);
			runOnlyForDeploymentPostprocessing = 0;
		};
		5D660FC71BE98C560021E04F /* Sources */ = {
			isa = PBXSourcesBuildPhase;
			buildActionMask = 2147483647;
			files = (
				5D660FF11BE98D670021E04F /* Aliases.swift in Sources */,
				29B7FDF61C0DA6560023224E /* Error.swift in Sources */,
				5D1534B81CCFF545008976D7 /* LinkingObjects.swift in Sources */,
				5D660FF21BE98D670021E04F /* List.swift in Sources */,
				5D660FF31BE98D670021E04F /* Migration.swift in Sources */,
				5D660FF41BE98D670021E04F /* Object.swift in Sources */,
				5B77EACE1DCC5614006AB51D /* ObjectiveCSupport.swift in Sources */,
				5D660FF51BE98D670021E04F /* ObjectSchema.swift in Sources */,
				5D660FF61BE98D670021E04F /* Optional.swift in Sources */,
				5D660FF71BE98D670021E04F /* Property.swift in Sources */,
				5D660FF81BE98D670021E04F /* Realm.swift in Sources */,
				1AB605D31D495927007F53DE /* RealmCollection.swift in Sources */,
				5D660FFA1BE98D670021E04F /* RealmConfiguration.swift in Sources */,
				5D660FFB1BE98D670021E04F /* Results.swift in Sources */,
				5D660FFC1BE98D670021E04F /* Schema.swift in Sources */,
				5D660FFD1BE98D670021E04F /* SortDescriptor.swift in Sources */,
				E8BF67FC1C24D07100E591CD /* SwiftVersion.swift in Sources */,
				1AFEF8431D52D2C900495005 /* Sync.swift in Sources */,
				3F222C4E1E26F51300CA0713 /* ThreadSafeReference.swift in Sources */,
				5D660FFE1BE98D670021E04F /* Util.swift in Sources */,
			);
			runOnlyForDeploymentPostprocessing = 0;
		};
		5D660FD41BE98C7C0021E04F /* Sources */ = {
			isa = PBXSourcesBuildPhase;
			buildActionMask = 2147483647;
			files = (
				E8AE7C261EA436F800CDFF9A /* CompactionTests.swift in Sources */,
				3FF3FFAF1F0D6D6400B84599 /* KVOTests.swift in Sources */,
				5D6610161BE98D880021E04F /* ListTests.swift in Sources */,
				3F8824FD1E5E335000586B35 /* MigrationTests.swift in Sources */,
				3F8824FE1E5E335000586B35 /* ObjectAccessorTests.swift in Sources */,
				3F8824FF1E5E335000586B35 /* ObjectCreationTests.swift in Sources */,
				3F8825001E5E335000586B35 /* ObjectiveCSupportTests.swift in Sources */,
				3F8825011E5E335000586B35 /* ObjectSchemaInitializationTests.swift in Sources */,
				3F8825021E5E335000586B35 /* ObjectSchemaTests.swift in Sources */,
				3F8825031E5E335000586B35 /* ObjectTests.swift in Sources */,
				3F8825041E5E335000586B35 /* PerformanceTests.swift in Sources */,
				3F2633C31E9D630000B32D30 /* PrimitiveListTests.swift in Sources */,
				3F8825051E5E335000586B35 /* PropertyTests.swift in Sources */,
				3F8825061E5E335000586B35 /* RealmCollectionTypeTests.swift in Sources */,
				3F8825071E5E335000586B35 /* RealmConfigurationTests.swift in Sources */,
				3F8825081E5E335000586B35 /* RealmTests.swift in Sources */,
				3F8825091E5E335000586B35 /* SchemaTests.swift in Sources */,
				3F88250A1E5E335000586B35 /* SortDescriptorTests.swift in Sources */,
				3F88250B1E5E335000586B35 /* SwiftLinkTests.swift in Sources */,
				5D6610251BE98D880021E04F /* SwiftTestObjects.swift in Sources */,
				3F88250C1E5E335000586B35 /* SwiftUnicodeTests.swift in Sources */,
				5D6610271BE98D880021E04F /* TestCase.swift in Sources */,
				5D6610281BE98D880021E04F /* TestUtils.mm in Sources */,
				3F88250D1E5E335000586B35 /* ThreadSafeReferenceTests.swift in Sources */,
				5DBEC9B11F719A9D001233EC /* Util.swift in Sources */,
			);
			runOnlyForDeploymentPostprocessing = 0;
		};
		5DD7557E1BE056DE002800DA /* Sources */ = {
			isa = PBXSourcesBuildPhase;
			buildActionMask = 2147483647;
			files = (
				3F5B5D321E84230E00953B33 /* binding_callback_thread_observer.cpp in Sources */,
				3F7A3FAF1CC6EB7300301A17 /* collection_change_builder.cpp in Sources */,
				3F9801AC1C8E4F6F000A8B07 /* collection_notifications.cpp in Sources */,
				3F9801A61C8E4F5A000A8B07 /* collection_notifier.cpp in Sources */,
				5DD7557F1BE056DE002800DA /* external_commit_helper.cpp in Sources */,
				5DD755801BE056DE002800DA /* index_set.cpp in Sources */,
				E8FD2E381D93345100569F10 /* keychain_helper.cpp in Sources */,
				3F9026131C625C63006AE98E /* list.cpp in Sources */,
				3F9801A71C8E4F5A000A8B07 /* list_notifier.cpp in Sources */,
				5DEAA36F2024E3970024A6BE /* RLMSyncSubscription.mm in Sources */,
				C281E9291E8A9CC90015BA4A /* network_reachability_observer.cpp in Sources */,
				3F73BC981E3A879E00FE80B6 /* NSError+RLMSync.m in Sources */,
				3FAB08491E1EC385001BC8DA /* object.cpp in Sources */,
				3FAB08891E1EC526001BC8DA /* object_notifier.cpp in Sources */,
				5DD755811BE056DE002800DA /* object_schema.cpp in Sources */,
				5DD755821BE056DE002800DA /* object_store.cpp in Sources */,
				1AD397D61F730340002AA897 /* partial_sync.cpp in Sources */,
				5D44AAE81F7097EB007BA84C /* primitive_list_notifier.cpp in Sources */,
				3F0543ED1C56F71900AA5322 /* realm_coordinator.cpp in Sources */,
				3F75566D1BE94CEA0058BC7E /* results.cpp in Sources */,
				3F9801B11C90FD31000A8B07 /* results_notifier.cpp in Sources */,
				5DD755831BE056DE002800DA /* RLMAccessor.mm in Sources */,
				5DD755841BE056DE002800DA /* RLMAnalytics.mm in Sources */,
				5DD755851BE056DE002800DA /* RLMArray.mm in Sources */,
				3F9863BC1D36876B00641C98 /* RLMClassInfo.mm in Sources */,
				3FBEF67C1C63D66400F6935B /* RLMCollection.mm in Sources */,
				5DD755871BE056DE002800DA /* RLMConstants.m in Sources */,
				17051FCF1D93E05D00EF8E67 /* RLMJSONModels.m in Sources */,
				5DD755881BE056DE002800DA /* RLMListBase.mm in Sources */,
				5DD755861BE056DE002800DA /* RLMManagedArray.mm in Sources */,
				5DD755891BE056DE002800DA /* RLMMigration.mm in Sources */,
				1A90FCBC1D3D37F70086A57F /* RLMNetworkClient.mm in Sources */,
				5DD7558A1BE056DE002800DA /* RLMObject.mm in Sources */,
				5DD7558B1BE056DE002800DA /* RLMObjectBase.mm in Sources */,
				5DD7558C1BE056DE002800DA /* RLMObjectSchema.mm in Sources */,
				5DD7558D1BE056DE002800DA /* RLMObjectStore.mm in Sources */,
				5DD7558E1BE056DE002800DA /* RLMObservation.mm in Sources */,
				5DD7558F1BE056DE002800DA /* RLMOptionalBase.mm in Sources */,
				5D3E1A301C1FD1CF002913BA /* RLMPredicateUtil.mm in Sources */,
				5DD755901BE056DE002800DA /* RLMProperty.mm in Sources */,
				5DD755911BE056DE002800DA /* RLMQueryUtil.mm in Sources */,
				1AD397D11F72FFCC002AA897 /* RLMRealm+Sync.mm in Sources */,
				5DD755921BE056DE002800DA /* RLMRealm.mm in Sources */,
				1AFEF8411D52CD8D00495005 /* RLMRealmConfiguration+Sync.mm in Sources */,
				5DD755931BE056DE002800DA /* RLMRealmConfiguration.mm in Sources */,
				5DD755941BE056DE002800DA /* RLMRealmUtil.mm in Sources */,
				5DD755951BE056DE002800DA /* RLMResults.mm in Sources */,
				5DD755961BE056DE002800DA /* RLMSchema.mm in Sources */,
				5DD755971BE056DE002800DA /* RLMSwiftSupport.m in Sources */,
				5DEAA36820212BF90024A6BE /* work_queue.cpp in Sources */,
				1A0512721D873F3300806AEC /* RLMSyncConfiguration.mm in Sources */,
				17051FD01D93E0CC00EF8E67 /* RLMSyncCredentials.m in Sources */,
				1A90FCBB1D3D37F50086A57F /* RLMSyncManager.mm in Sources */,
				1ADE09401E897EF0008AB1D3 /* RLMSyncPermission.mm in Sources */,
				1AD6E7A31E8C218F00D4C8B4 /* RLMSyncPermissionResults.mm in Sources */,
				1A7003081D5270C400FD9EE3 /* RLMSyncSession.mm in Sources */,
				1A33C4311DAEE445001E87AA /* RLMSyncSessionRefreshHandle.mm in Sources */,
				17051FCE1D93DA0A00EF8E67 /* RLMSyncUser.mm in Sources */,
				1A7003091D5270C700FD9EE3 /* RLMSyncUtil.mm in Sources */,
				3F67DB411E26D6AD0024533D /* RLMThreadSafeReference.mm in Sources */,
				5DD755981BE056DE002800DA /* RLMUpdateChecker.mm in Sources */,
				5DD755991BE056DE002800DA /* RLMUtil.mm in Sources */,
				5DD7559A1BE056DE002800DA /* schema.cpp in Sources */,
				5DD7559B1BE056DE002800DA /* shared_realm.cpp in Sources */,
				5DAD372F1F7485C500EECA8E /* sync_config.cpp in Sources */,
				1A1536761DB0464F00C0EC93 /* sync_file.cpp in Sources */,
				1A1536631DB045CB00C0EC93 /* sync_manager.cpp in Sources */,
				1A1536771DB0465400C0EC93 /* sync_metadata.cpp in Sources */,
				1ADE09391E897BEF008AB1D3 /* sync_permission.cpp in Sources */,
				1A1536671DB045D200C0EC93 /* sync_session.cpp in Sources */,
				1A1536691DB045D600C0EC93 /* sync_user.cpp in Sources */,
				C2CAAE781E9BB5760025454C /* system_configuration.cpp in Sources */,
				3F6468371E3A9363007BD064 /* thread_safe_reference.cpp in Sources */,
				5DD7559C1BE056DE002800DA /* transact_log_handler.cpp in Sources */,
				1AABD4041E9552C200115A75 /* uuid.cpp in Sources */,
				5D274C4E1D6D15FD006FEBB1 /* weak_realm_notifier.cpp in Sources */,
				5DEAA36820212BF90024A6BE /* work_queue.cpp in Sources */,
			);
			runOnlyForDeploymentPostprocessing = 0;
		};
		E8267FB91D90B79000E001C7 /* Sources */ = {
			isa = PBXSourcesBuildPhase;
			buildActionMask = 2147483647;
			files = (
				1A2713D71E3BBAC8001F6BFC /* RLMAncillaryObjectServerTests.m in Sources */,
				1A2D7A521DA5BCEC006AD7D6 /* RLMMultiProcessTestCase.m in Sources */,
				E8267FF11D90B8E700E001C7 /* RLMObjectServerTests.mm in Sources */,
				1AD6E7A61E8C2BDF00D4C8B4 /* RLMPermissionsAPITests.m in Sources */,
				1AF64DCF1DA3042B0081EB15 /* RLMSyncManager+ObjectServerTests.m in Sources */,
				3F73BC911E3A877300FE80B6 /* RLMSyncSessionRefreshHandle+ObjectServerTests.m in Sources */,
				1AA5AE9C1D98A68E00ED8C27 /* RLMSyncTestCase.mm in Sources */,
				1A1536481DB0408A00C0EC93 /* RLMSyncUser+ObjectServerTests.mm in Sources */,
				E86E61241D91E4E200DC2419 /* RLMTestCase.m in Sources */,
				3F73BC921E3A877300FE80B6 /* RLMTestUtils.m in Sources */,
				1AA5AEA11D98C99800ED8C27 /* SwiftObjectServerTests.swift in Sources */,
				1A877BEF1EAE9F79001BEC40 /* SwiftPermissionsAPITests.swift in Sources */,
				1AA5AE981D989BE400ED8C27 /* SwiftSyncTestCase.swift in Sources */,
			);
			runOnlyForDeploymentPostprocessing = 0;
		};
		E856D1DB195614A400FB2FCF /* Sources */ = {
			isa = PBXSourcesBuildPhase;
			buildActionMask = 2147483647;
			files = (
				E856D214195615A900FB2FCF /* ArrayPropertyTests.m in Sources */,
				3F7556761BE95A0D0058BC7E /* AsyncTests.mm in Sources */,
				E8DA16F91E81210D0055141C /* CompactionTests.m in Sources */,
				E856D216195615A900FB2FCF /* DynamicTests.m in Sources */,
				021A88331AAFB5C900EEAC84 /* EncryptionTests.mm in Sources */,
				E856D217195615A900FB2FCF /* EnumeratorTests.m in Sources */,
				3F1F47831B9656B900CD99A3 /* KVOTests.mm in Sources */,
				5D432B8E1CC0713F00A610A9 /* LinkingObjectsTests.mm in Sources */,
				E856D218195615A900FB2FCF /* LinkTests.m in Sources */,
				0207AB88195DFA15007EFB12 /* MigrationTests.mm in Sources */,
				3F2E66651CA0BA12004761D5 /* NotificationTests.m in Sources */,
				3FEB38401E70AC8800F22712 /* ObjectCreationTests.mm in Sources */,
				E856D21A195615A900FB2FCF /* ObjectInterfaceTests.m in Sources */,
				021A88371AAFB5CE00EEAC84 /* ObjectSchemaTests.m in Sources */,
				E856D21B195615A900FB2FCF /* ObjectTests.m in Sources */,
				5D6156FB1BE08E7E00A4BD3F /* PerformanceTests.m in Sources */,
				5D03FB201E0DAFBA007D53EA /* PredicateUtilTests.mm in Sources */,
				3F572C961F2BDAB100F6C9AB /* PrimitiveArrayPropertyTests.m in Sources */,
				02AFB4641A80343600E11938 /* PropertyTests.m in Sources */,
				E856D21D195615A900FB2FCF /* QueryTests.m in Sources */,
				C042A48E1B7522A900771ED2 /* RealmConfigurationTests.mm in Sources */,
				E856D21E195615A900FB2FCF /* RealmTests.mm in Sources */,
				02AFB4681A80343600E11938 /* ResultsTests.m in Sources */,
				3FC767071BB9FE7500FE0AFC /* RLMMultiProcessTestCase.m in Sources */,
				3FDE338D19C39A87003B7DBA /* RLMSupport.swift in Sources */,
				E856D21F195615B100FB2FCF /* RLMTestCase.m in Sources */,
				3F4657371F27F2EF00456B07 /* RLMTestCaseUtils.swift in Sources */,
				028481CB19CCFC9C0097A416 /* RLMTestObjects.m in Sources */,
				0207AB8A195DFA15007EFB12 /* SchemaTests.mm in Sources */,
				3F8DCA7619930FCB0008BD7F /* SwiftArrayPropertyTests.swift in Sources */,
				3F8DCA7719930FCB0008BD7F /* SwiftArrayTests.swift in Sources */,
				3F8DCA7819930FCB0008BD7F /* SwiftDynamicTests.swift in Sources */,
				3F8DCA7919930FCB0008BD7F /* SwiftLinkTests.swift in Sources */,
				3F8DCA7B19930FCB0008BD7F /* SwiftObjectInterfaceTests.swift in Sources */,
				3F8DCA7C19930FCB0008BD7F /* SwiftPropertyTypeTest.swift in Sources */,
				3F8DCA7D19930FCB0008BD7F /* SwiftRealmTests.swift in Sources */,
				3F8DCA7519930FCB0008BD7F /* SwiftTestObjects.swift in Sources */,
				3F8DCA7E19930FCB0008BD7F /* SwiftUnicodeTests.swift in Sources */,
				3F4657381F27F35600456B07 /* TestUtils.mm in Sources */,
				3F572C951F2BDAAC00F6C9AB /* ThreadSafeReferenceTests.m in Sources */,
				E856D213195615A900FB2FCF /* TransactionTests.m in Sources */,
				E8917599197A1B350068ACC6 /* UnicodeTests.m in Sources */,
				C0CDC0831B38DABB00C5716D /* UtilTests.mm in Sources */,
			);
			runOnlyForDeploymentPostprocessing = 0;
		};
		E8D89B9F1955FC6D00CF2B9A /* Sources */ = {
			isa = PBXSourcesBuildPhase;
			buildActionMask = 2147483647;
			files = (
				E81A1FD51955FE0100FDED82 /* ArrayPropertyTests.m in Sources */,
				3F7556751BE95A0C0058BC7E /* AsyncTests.mm in Sources */,
				E8DA16F81E81210D0055141C /* CompactionTests.m in Sources */,
				02E334C31A5F41C7009F8810 /* DynamicTests.m in Sources */,
				021A88321AAFB5C800EEAC84 /* EncryptionTests.mm in Sources */,
				E81A1FDB1955FE0100FDED82 /* EnumeratorTests.m in Sources */,
				027A4D2C1AB1012500AA46F9 /* InterprocessTests.m in Sources */,
				3F1F47821B9612B300CD99A3 /* KVOTests.mm in Sources */,
				5D432B8D1CC0713F00A610A9 /* LinkingObjectsTests.mm in Sources */,
				E81A1FDD1955FE0100FDED82 /* LinkTests.m in Sources */,
				0207AB87195DFA15007EFB12 /* MigrationTests.mm in Sources */,
				3F2E66641CA0BA11004761D5 /* NotificationTests.m in Sources */,
				3FEB383F1E70AC8800F22712 /* ObjectCreationTests.mm in Sources */,
				E81A1FE11955FE0100FDED82 /* ObjectInterfaceTests.m in Sources */,
				021A88361AAFB5CD00EEAC84 /* ObjectSchemaTests.m in Sources */,
				E81A1FE31955FE0100FDED82 /* ObjectTests.m in Sources */,
				5D03FB1F1E0DAFBA007D53EA /* PredicateUtilTests.mm in Sources */,
				3F572C971F2BDAB100F6C9AB /* PrimitiveArrayPropertyTests.m in Sources */,
				02AFB4631A80343600E11938 /* PropertyTests.m in Sources */,
				E81A1FE71955FE0100FDED82 /* QueryTests.m in Sources */,
				C042A48D1B7522A900771ED2 /* RealmConfigurationTests.mm in Sources */,
				E81A1FEB1955FE0100FDED82 /* RealmTests.mm in Sources */,
				02AFB4671A80343600E11938 /* ResultsTests.m in Sources */,
				027A4D2D1AB1012500AA46F9 /* RLMMultiProcessTestCase.m in Sources */,
				3FDCFEB619F6A8D3005E414A /* RLMSupport.swift in Sources */,
				E81A1FEE1955FE0100FDED82 /* RLMTestCase.m in Sources */,
				297FBEFB1C19F696009D1118 /* RLMTestCaseUtils.swift in Sources */,
				028481EF19CD032C0097A416 /* RLMTestObjects.m in Sources */,
				0207AB89195DFA15007EFB12 /* SchemaTests.mm in Sources */,
				3FB4FA1819F5D2740020D53B /* SwiftArrayPropertyTests.swift in Sources */,
				3FB4FA1919F5D2740020D53B /* SwiftArrayTests.swift in Sources */,
				3FB4FA1A19F5D2740020D53B /* SwiftDynamicTests.swift in Sources */,
				3FB4FA1B19F5D2740020D53B /* SwiftLinkTests.swift in Sources */,
				3FB4FA1D19F5D2740020D53B /* SwiftObjectInterfaceTests.swift in Sources */,
				3FB4FA1E19F5D2740020D53B /* SwiftPropertyTypeTest.swift in Sources */,
				3FB4FA1F19F5D2740020D53B /* SwiftRealmTests.swift in Sources */,
				3FEC4A3F1BBB18D400F009C3 /* SwiftSchemaTests.swift in Sources */,
				3FB4FA1719F5D2740020D53B /* SwiftTestObjects.swift in Sources */,
				3FB4FA2019F5D2740020D53B /* SwiftUnicodeTests.swift in Sources */,
				297FBEFF1C19F844009D1118 /* TestUtils.mm in Sources */,
				3F572C941F2BDAAB00F6C9AB /* ThreadSafeReferenceTests.m in Sources */,
				E81A20021955FE0100FDED82 /* TransactionTests.m in Sources */,
				E8917598197A1B350068ACC6 /* UnicodeTests.m in Sources */,
				C0CDC0821B38DABA00C5716D /* UtilTests.mm in Sources */,
			);
			runOnlyForDeploymentPostprocessing = 0;
		};
/* End PBXSourcesBuildPhase section */

/* Begin PBXTargetDependency section */
		5D0A408A1C62ACE100BBB612 /* PBXTargetDependency */ = {
			isa = PBXTargetDependency;
			target = C04B4BD71B55C47600FAE58E /* Set Swift Version */;
			targetProxy = 5D0A40891C62ACE100BBB612 /* PBXContainerItemProxy */;
		};
		5D0A408C1C62ACE800BBB612 /* PBXTargetDependency */ = {
			isa = PBXTargetDependency;
			target = 5D0A40841C62ACCC00BBB612 /* Check For Supported Swift Version */;
			targetProxy = 5D0A408B1C62ACE800BBB612 /* PBXContainerItemProxy */;
		};
		5D6157021BE0A3A100A4BD3F /* PBXTargetDependency */ = {
			isa = PBXTargetDependency;
			target = 3F1A5E711992EB7400F45F4C /* TestHost */;
			targetProxy = 5D6157011BE0A3A100A4BD3F /* PBXContainerItemProxy */;
		};
		5D660FDF1BE98C7C0021E04F /* PBXTargetDependency */ = {
			isa = PBXTargetDependency;
			target = 5D660FCB1BE98C560021E04F /* RealmSwift */;
			targetProxy = 5D660FDE1BE98C7C0021E04F /* PBXContainerItemProxy */;
		};
		5D66102C1BE98DF60021E04F /* PBXTargetDependency */ = {
			isa = PBXTargetDependency;
			target = 5D659E7D1BE04556006515A0 /* Realm */;
			targetProxy = 5D66102B1BE98DF60021E04F /* PBXContainerItemProxy */;
		};
		5D6610311BE99B770021E04F /* PBXTargetDependency */ = {
			isa = PBXTargetDependency;
			target = C04B4BD71B55C47600FAE58E /* Set Swift Version */;
			targetProxy = 5D6610301BE99B770021E04F /* PBXContainerItemProxy */;
		};
		5DD755D21BE05828002800DA /* PBXTargetDependency */ = {
			isa = PBXTargetDependency;
			target = 5D659E7D1BE04556006515A0 /* Realm */;
			targetProxy = 5DD755D11BE05828002800DA /* PBXContainerItemProxy */;
		};
		5DD755D41BE0582A002800DA /* PBXTargetDependency */ = {
			isa = PBXTargetDependency;
			target = 5DD7557B1BE056DE002800DA /* Realm iOS static */;
			targetProxy = 5DD755D31BE0582A002800DA /* PBXContainerItemProxy */;
		};
		5DD755DF1BE05B26002800DA /* PBXTargetDependency */ = {
			isa = PBXTargetDependency;
			target = C04B4BD71B55C47600FAE58E /* Set Swift Version */;
			targetProxy = 5DD755DE1BE05B26002800DA /* PBXContainerItemProxy */;
		};
		C04B4BDD1B55C51500FAE58E /* PBXTargetDependency */ = {
			isa = PBXTargetDependency;
			target = C04B4BD71B55C47600FAE58E /* Set Swift Version */;
			targetProxy = C04B4BDC1B55C51500FAE58E /* PBXContainerItemProxy */;
		};
		E8267FB21D90B79000E001C7 /* PBXTargetDependency */ = {
			isa = PBXTargetDependency;
			target = C04B4BD71B55C47600FAE58E /* Set Swift Version */;
			targetProxy = E8267FB31D90B79000E001C7 /* PBXContainerItemProxy */;
		};
		E8267FB41D90B79000E001C7 /* PBXTargetDependency */ = {
			isa = PBXTargetDependency;
			target = 5D659E7D1BE04556006515A0 /* Realm */;
			targetProxy = E8267FB51D90B79000E001C7 /* PBXContainerItemProxy */;
		};
		E8267FB61D90B79000E001C7 /* PBXTargetDependency */ = {
			isa = PBXTargetDependency;
			target = 3F1A5E711992EB7400F45F4C /* TestHost */;
			targetProxy = E8267FB71D90B79000E001C7 /* PBXContainerItemProxy */;
		};
/* End PBXTargetDependency section */

/* Begin XCBuildConfiguration section */
		3F1A5E8F1992EB7400F45F4C /* Debug */ = {
			isa = XCBuildConfiguration;
			baseConfigurationReference = 5D6156F71BE07B6B00A4BD3F /* TestHost.xcconfig */;
			buildSettings = {
			};
			name = Debug;
		};
		3F1A5E901992EB7400F45F4C /* Release */ = {
			isa = XCBuildConfiguration;
			baseConfigurationReference = 5D6156F71BE07B6B00A4BD3F /* TestHost.xcconfig */;
			buildSettings = {
			};
			name = Release;
		};
		5D0A40861C62ACCC00BBB612 /* Debug */ = {
			isa = XCBuildConfiguration;
			buildSettings = {
				PRODUCT_NAME = "$(TARGET_NAME)";
			};
			name = Debug;
		};
		5D0A40871C62ACCC00BBB612 /* Release */ = {
			isa = XCBuildConfiguration;
			buildSettings = {
				PRODUCT_NAME = "$(TARGET_NAME)";
			};
			name = Release;
		};
		5D659ED71BE04556006515A0 /* Debug */ = {
			isa = XCBuildConfiguration;
			baseConfigurationReference = 5D659E761BE03E0D006515A0 /* Realm.xcconfig */;
			buildSettings = {
				CLANG_ENABLE_MODULES = YES;
				DEFINES_MODULE = YES;
				LD_RUNPATH_SEARCH_PATHS = "$(inherited) @executable_path/Frameworks @loader_path/Frameworks";
				SWIFT_OPTIMIZATION_LEVEL = "-Onone";
				SWIFT_VERSION = 3.0;
			};
			name = Debug;
		};
		5D659ED81BE04556006515A0 /* Release */ = {
			isa = XCBuildConfiguration;
			baseConfigurationReference = 5D659E761BE03E0D006515A0 /* Realm.xcconfig */;
			buildSettings = {
				CLANG_ENABLE_MODULES = YES;
				DEFINES_MODULE = YES;
				LD_RUNPATH_SEARCH_PATHS = "$(inherited) @executable_path/Frameworks @loader_path/Frameworks";
				SWIFT_VERSION = 3.0;
			};
			name = Release;
		};
		5D660FD21BE98C560021E04F /* Debug */ = {
			isa = XCBuildConfiguration;
			baseConfigurationReference = 5D660FBD1BE98BEF0021E04F /* RealmSwift.xcconfig */;
			buildSettings = {
			};
			name = Debug;
		};
		5D660FD31BE98C560021E04F /* Release */ = {
			isa = XCBuildConfiguration;
			baseConfigurationReference = 5D660FBD1BE98BEF0021E04F /* RealmSwift.xcconfig */;
			buildSettings = {
			};
			name = Release;
		};
		5D660FE11BE98C7C0021E04F /* Debug */ = {
			isa = XCBuildConfiguration;
			baseConfigurationReference = 5D660FC01BE98BEF0021E04F /* Tests.xcconfig */;
			buildSettings = {
				ALWAYS_EMBED_SWIFT_STANDARD_LIBRARIES = YES;
				OTHER_SWIFT_FLAGS = "-D BUILDING_REALM_SWIFT_TESTS";
			};
			name = Debug;
		};
		5D660FE21BE98C7C0021E04F /* Release */ = {
			isa = XCBuildConfiguration;
			baseConfigurationReference = 5D660FC01BE98BEF0021E04F /* Tests.xcconfig */;
			buildSettings = {
				ALWAYS_EMBED_SWIFT_STANDARD_LIBRARIES = YES;
				OTHER_SWIFT_FLAGS = "-D BUILDING_REALM_SWIFT_TESTS";
			};
			name = Release;
		};
		5DD755CD1BE056DE002800DA /* Debug */ = {
			isa = XCBuildConfiguration;
			baseConfigurationReference = 5D659E741BE03E0D006515A0 /* Realm iOS static.xcconfig */;
			buildSettings = {
				CLANG_ENABLE_MODULE_DEBUGGING = NO;
			};
			name = Debug;
		};
		5DD755CE1BE056DE002800DA /* Release */ = {
			isa = XCBuildConfiguration;
			baseConfigurationReference = 5D659E741BE03E0D006515A0 /* Realm iOS static.xcconfig */;
			buildSettings = {
				CLANG_ENABLE_MODULE_DEBUGGING = NO;
			};
			name = Release;
		};
		C04B4BD81B55C47600FAE58E /* Debug */ = {
			isa = XCBuildConfiguration;
			buildSettings = {
				IPHONEOS_DEPLOYMENT_TARGET = 8.0;
				PRODUCT_NAME = "$(TARGET_NAME)";
				SDKROOT = "";
			};
			name = Debug;
		};
		C04B4BD91B55C47600FAE58E /* Release */ = {
			isa = XCBuildConfiguration;
			buildSettings = {
				IPHONEOS_DEPLOYMENT_TARGET = 8.0;
				PRODUCT_NAME = "$(TARGET_NAME)";
				SDKROOT = "";
			};
			name = Release;
		};
		E8267FEB1D90B79000E001C7 /* Debug */ = {
			isa = XCBuildConfiguration;
			baseConfigurationReference = 5DD755E01BE05C19002800DA /* Tests.xcconfig */;
			buildSettings = {
				INFOPLIST_FILE = "Realm/ObjectServerTests/ObjectServerTests-Info.plist";
				PRODUCT_NAME = "$(TARGET_NAME)";
				SWIFT_OBJC_BRIDGING_HEADER = "Realm/ObjectServerTests/Object-Server-Tests-Bridging-Header.h";
			};
			name = Debug;
		};
		E8267FEC1D90B79000E001C7 /* Release */ = {
			isa = XCBuildConfiguration;
			baseConfigurationReference = 5DD755E01BE05C19002800DA /* Tests.xcconfig */;
			buildSettings = {
				INFOPLIST_FILE = "Realm/ObjectServerTests/ObjectServerTests-Info.plist";
				PRODUCT_NAME = "$(TARGET_NAME)";
				SWIFT_OBJC_BRIDGING_HEADER = "Realm/ObjectServerTests/Object-Server-Tests-Bridging-Header.h";
			};
			name = Release;
		};
		E83EAC7A1BED3D880085CCD2 /* Debug */ = {
			isa = XCBuildConfiguration;
			buildSettings = {
				PRODUCT_NAME = "$(TARGET_NAME)";
			};
			name = Debug;
		};
		E83EAC7B1BED3D880085CCD2 /* Release */ = {
			isa = XCBuildConfiguration;
			buildSettings = {
				PRODUCT_NAME = "$(TARGET_NAME)";
			};
			name = Release;
		};
		E856D1EC195614A400FB2FCF /* Debug */ = {
			isa = XCBuildConfiguration;
			baseConfigurationReference = 5DD755E31BE05EA1002800DA /* Tests iOS static.xcconfig */;
			buildSettings = {
				PRODUCT_NAME = "$(TARGET_NAME)";
				SUPPORTED_PLATFORMS = "iphonesimulator iphoneos";
			};
			name = Debug;
		};
		E856D1ED195614A400FB2FCF /* Release */ = {
			isa = XCBuildConfiguration;
			baseConfigurationReference = 5DD755E31BE05EA1002800DA /* Tests iOS static.xcconfig */;
			buildSettings = {
				PRODUCT_NAME = "$(TARGET_NAME)";
				SUPPORTED_PLATFORMS = "iphonesimulator iphoneos";
			};
			name = Release;
		};
		E8D89BAC1955FC6D00CF2B9A /* Debug */ = {
			isa = XCBuildConfiguration;
			baseConfigurationReference = 5D659E6E1BE0398E006515A0 /* Debug.xcconfig */;
			buildSettings = {
			};
			name = Debug;
		};
		E8D89BAD1955FC6D00CF2B9A /* Release */ = {
			isa = XCBuildConfiguration;
			baseConfigurationReference = 5D659E6F1BE0398E006515A0 /* Release.xcconfig */;
			buildSettings = {
			};
			name = Release;
		};
		E8D89BB21955FC6D00CF2B9A /* Debug */ = {
			isa = XCBuildConfiguration;
			baseConfigurationReference = 5DD755E01BE05C19002800DA /* Tests.xcconfig */;
			buildSettings = {
				PRODUCT_NAME = "$(TARGET_NAME)";
			};
			name = Debug;
		};
		E8D89BB31955FC6D00CF2B9A /* Release */ = {
			isa = XCBuildConfiguration;
			baseConfigurationReference = 5DD755E01BE05C19002800DA /* Tests.xcconfig */;
			buildSettings = {
				PRODUCT_NAME = "$(TARGET_NAME)";
			};
			name = Release;
		};
/* End XCBuildConfiguration section */

/* Begin XCConfigurationList section */
		3F1A5E931992EB7400F45F4C /* Build configuration list for PBXNativeTarget "TestHost" */ = {
			isa = XCConfigurationList;
			buildConfigurations = (
				3F1A5E8F1992EB7400F45F4C /* Debug */,
				3F1A5E901992EB7400F45F4C /* Release */,
			);
			defaultConfigurationIsVisible = 0;
			defaultConfigurationName = Release;
		};
		5D0A40851C62ACCC00BBB612 /* Build configuration list for PBXAggregateTarget "Check For Supported Swift Version" */ = {
			isa = XCConfigurationList;
			buildConfigurations = (
				5D0A40861C62ACCC00BBB612 /* Debug */,
				5D0A40871C62ACCC00BBB612 /* Release */,
			);
			defaultConfigurationIsVisible = 0;
			defaultConfigurationName = Release;
		};
		5D659ED61BE04556006515A0 /* Build configuration list for PBXNativeTarget "Realm" */ = {
			isa = XCConfigurationList;
			buildConfigurations = (
				5D659ED71BE04556006515A0 /* Debug */,
				5D659ED81BE04556006515A0 /* Release */,
			);
			defaultConfigurationIsVisible = 0;
			defaultConfigurationName = Release;
		};
		5D660FD11BE98C560021E04F /* Build configuration list for PBXNativeTarget "RealmSwift" */ = {
			isa = XCConfigurationList;
			buildConfigurations = (
				5D660FD21BE98C560021E04F /* Debug */,
				5D660FD31BE98C560021E04F /* Release */,
			);
			defaultConfigurationIsVisible = 0;
			defaultConfigurationName = Release;
		};
		5D660FE01BE98C7C0021E04F /* Build configuration list for PBXNativeTarget "RealmSwift Tests" */ = {
			isa = XCConfigurationList;
			buildConfigurations = (
				5D660FE11BE98C7C0021E04F /* Debug */,
				5D660FE21BE98C7C0021E04F /* Release */,
			);
			defaultConfigurationIsVisible = 0;
			defaultConfigurationName = Release;
		};
		5DD755CC1BE056DE002800DA /* Build configuration list for PBXNativeTarget "Realm iOS static" */ = {
			isa = XCConfigurationList;
			buildConfigurations = (
				5DD755CD1BE056DE002800DA /* Debug */,
				5DD755CE1BE056DE002800DA /* Release */,
			);
			defaultConfigurationIsVisible = 0;
			defaultConfigurationName = Release;
		};
		C04B4BDA1B55C47600FAE58E /* Build configuration list for PBXAggregateTarget "Set Swift Version" */ = {
			isa = XCConfigurationList;
			buildConfigurations = (
				C04B4BD81B55C47600FAE58E /* Debug */,
				C04B4BD91B55C47600FAE58E /* Release */,
			);
			defaultConfigurationIsVisible = 0;
			defaultConfigurationName = Release;
		};
		E8267FEA1D90B79000E001C7 /* Build configuration list for PBXNativeTarget "ObjectServerTests" */ = {
			isa = XCConfigurationList;
			buildConfigurations = (
				E8267FEB1D90B79000E001C7 /* Debug */,
				E8267FEC1D90B79000E001C7 /* Release */,
			);
			defaultConfigurationIsVisible = 0;
			defaultConfigurationName = Release;
		};
		E83EAC7C1BED3D880085CCD2 /* Build configuration list for PBXAggregateTarget "SwiftLint" */ = {
			isa = XCConfigurationList;
			buildConfigurations = (
				E83EAC7A1BED3D880085CCD2 /* Debug */,
				E83EAC7B1BED3D880085CCD2 /* Release */,
			);
			defaultConfigurationIsVisible = 0;
			defaultConfigurationName = Release;
		};
		E856D1EB195614A400FB2FCF /* Build configuration list for PBXNativeTarget "iOS static tests" */ = {
			isa = XCConfigurationList;
			buildConfigurations = (
				E856D1EC195614A400FB2FCF /* Debug */,
				E856D1ED195614A400FB2FCF /* Release */,
			);
			defaultConfigurationIsVisible = 0;
			defaultConfigurationName = Release;
		};
		E8D89B921955FC6D00CF2B9A /* Build configuration list for PBXProject "Realm" */ = {
			isa = XCConfigurationList;
			buildConfigurations = (
				E8D89BAC1955FC6D00CF2B9A /* Debug */,
				E8D89BAD1955FC6D00CF2B9A /* Release */,
			);
			defaultConfigurationIsVisible = 0;
			defaultConfigurationName = Release;
		};
		E8D89BB11955FC6D00CF2B9A /* Build configuration list for PBXNativeTarget "Tests" */ = {
			isa = XCConfigurationList;
			buildConfigurations = (
				E8D89BB21955FC6D00CF2B9A /* Debug */,
				E8D89BB31955FC6D00CF2B9A /* Release */,
			);
			defaultConfigurationIsVisible = 0;
			defaultConfigurationName = Release;
		};
/* End XCConfigurationList section */
	};
	rootObject = E8D89B8F1955FC6D00CF2B9A /* Project object */;
}<|MERGE_RESOLUTION|>--- conflicted
+++ resolved
@@ -264,6 +264,10 @@
 		5D44AAE61F709794007BA84C /* RLMSyncPermission.h in Headers */ = {isa = PBXBuildFile; fileRef = 1ADE093B1E897EE9008AB1D3 /* RLMSyncPermission.h */; settings = {ATTRIBUTES = (Public, ); }; };
 		5D44AAE71F7097AF007BA84C /* RLMSyncPermission.h in Headers */ = {isa = PBXBuildFile; fileRef = 1ADE093B1E897EE9008AB1D3 /* RLMSyncPermission.h */; settings = {ATTRIBUTES = (Public, ); }; };
 		5D44AAE81F7097EB007BA84C /* primitive_list_notifier.cpp in Sources */ = {isa = PBXBuildFile; fileRef = 3FF2A9F31F4F3BEB00678BC0 /* primitive_list_notifier.cpp */; };
+		5D5FA91920379BAE00E92B76 /* RLMSyncSubscription.mm in Sources */ = {isa = PBXBuildFile; fileRef = 5D5FA91720379BAD00E92B76 /* RLMSyncSubscription.mm */; };
+		5D5FA91A20379BAE00E92B76 /* RLMSyncSubscription.h in Headers */ = {isa = PBXBuildFile; fileRef = 5D5FA91820379BAD00E92B76 /* RLMSyncSubscription.h */; settings = {ATTRIBUTES = (Public, ); }; };
+		5D5FA91B20379BB500E92B76 /* RLMSyncSubscription.h in Headers */ = {isa = PBXBuildFile; fileRef = 5D5FA91820379BAD00E92B76 /* RLMSyncSubscription.h */; settings = {ATTRIBUTES = (Public, ); }; };
+		5D5FA91C20379BB500E92B76 /* RLMSyncSubscription.mm in Sources */ = {isa = PBXBuildFile; fileRef = 5D5FA91720379BAD00E92B76 /* RLMSyncSubscription.mm */; };
 		5D6156EE1BE0689200A4BD3F /* Realm.framework in Frameworks */ = {isa = PBXBuildFile; fileRef = 5D659ED91BE04556006515A0 /* Realm.framework */; };
 		5D6156FB1BE08E7E00A4BD3F /* PerformanceTests.m in Sources */ = {isa = PBXBuildFile; fileRef = 3F04EA2D1992BEE400C2CE2E /* PerformanceTests.m */; };
 		5D6157051BE13CBB00A4BD3F /* strip-frameworks.sh in Resources */ = {isa = PBXBuildFile; fileRef = E81C393E1AE5CE6A00F03B56 /* strip-frameworks.sh */; };
@@ -417,13 +421,6 @@
 		5DEAA36720212AF00024A6BE /* work_queue.hpp in Headers */ = {isa = PBXBuildFile; fileRef = 5DEAA36520212AF00024A6BE /* work_queue.hpp */; };
 		5DEAA36820212BF90024A6BE /* work_queue.cpp in Sources */ = {isa = PBXBuildFile; fileRef = 5DEAA36420212AEF0024A6BE /* work_queue.cpp */; };
 		5DEAA36920212BF90024A6BE /* work_queue.hpp in Headers */ = {isa = PBXBuildFile; fileRef = 5DEAA36520212AF00024A6BE /* work_queue.hpp */; };
-<<<<<<< HEAD
-		5DEAA36C2024E3960024A6BE /* RLMSyncSubscription.h in Headers */ = {isa = PBXBuildFile; fileRef = 5DEAA36A2024E3960024A6BE /* RLMSyncSubscription.h */; settings = {ATTRIBUTES = (Public, ); }; };
-		5DEAA36D2024E3970024A6BE /* RLMSyncSubscription.h in Headers */ = {isa = PBXBuildFile; fileRef = 5DEAA36A2024E3960024A6BE /* RLMSyncSubscription.h */; settings = {ATTRIBUTES = (Public, ); }; };
-		5DEAA36E2024E3970024A6BE /* RLMSyncSubscription.mm in Sources */ = {isa = PBXBuildFile; fileRef = 5DEAA36B2024E3960024A6BE /* RLMSyncSubscription.mm */; };
-		5DEAA36F2024E3970024A6BE /* RLMSyncSubscription.mm in Sources */ = {isa = PBXBuildFile; fileRef = 5DEAA36B2024E3960024A6BE /* RLMSyncSubscription.mm */; };
-=======
->>>>>>> 58601ce0
 		C042A48D1B7522A900771ED2 /* RealmConfigurationTests.mm in Sources */ = {isa = PBXBuildFile; fileRef = C042A48C1B7522A900771ED2 /* RealmConfigurationTests.mm */; };
 		C042A48E1B7522A900771ED2 /* RealmConfigurationTests.mm in Sources */ = {isa = PBXBuildFile; fileRef = C042A48C1B7522A900771ED2 /* RealmConfigurationTests.mm */; };
 		C0CDC0821B38DABA00C5716D /* UtilTests.mm in Sources */ = {isa = PBXBuildFile; fileRef = 021A88311AAFB5BE00EEAC84 /* UtilTests.mm */; };
@@ -809,6 +806,8 @@
 		5D3E1A2C1C1FC6D5002913BA /* RLMPredicateUtil.hpp */ = {isa = PBXFileReference; fileEncoding = 4; lastKnownFileType = sourcecode.cpp.h; path = RLMPredicateUtil.hpp; sourceTree = "<group>"; };
 		5D3E1A2D1C1FC6D5002913BA /* RLMPredicateUtil.mm */ = {isa = PBXFileReference; fileEncoding = 4; lastKnownFileType = sourcecode.cpp.objcpp; path = RLMPredicateUtil.mm; sourceTree = "<group>"; };
 		5D432B8C1CC0713F00A610A9 /* LinkingObjectsTests.mm */ = {isa = PBXFileReference; fileEncoding = 4; lastKnownFileType = sourcecode.cpp.objcpp; path = LinkingObjectsTests.mm; sourceTree = "<group>"; };
+		5D5FA91720379BAD00E92B76 /* RLMSyncSubscription.mm */ = {isa = PBXFileReference; fileEncoding = 4; lastKnownFileType = sourcecode.cpp.objcpp; path = RLMSyncSubscription.mm; sourceTree = "<group>"; };
+		5D5FA91820379BAD00E92B76 /* RLMSyncSubscription.h */ = {isa = PBXFileReference; fileEncoding = 4; lastKnownFileType = sourcecode.c.h; path = RLMSyncSubscription.h; sourceTree = "<group>"; };
 		5D6156F51BE077E600A4BD3F /* RLMPlatform.h.in */ = {isa = PBXFileReference; fileEncoding = 4; lastKnownFileType = text; path = RLMPlatform.h.in; sourceTree = "<group>"; };
 		5D6156F71BE07B6B00A4BD3F /* TestHost.xcconfig */ = {isa = PBXFileReference; fileEncoding = 4; lastKnownFileType = text.xcconfig; path = TestHost.xcconfig; sourceTree = "<group>"; };
 		5D659E6D1BE0398E006515A0 /* Base.xcconfig */ = {isa = PBXFileReference; fileEncoding = 4; lastKnownFileType = text.xcconfig; path = Base.xcconfig; sourceTree = "<group>"; };
@@ -864,11 +863,6 @@
 		5DD755E31BE05EA1002800DA /* Tests iOS static.xcconfig */ = {isa = PBXFileReference; fileEncoding = 4; lastKnownFileType = text.xcconfig; path = "Tests iOS static.xcconfig"; sourceTree = "<group>"; };
 		5DEAA36420212AEF0024A6BE /* work_queue.cpp */ = {isa = PBXFileReference; fileEncoding = 4; lastKnownFileType = sourcecode.cpp.cpp; name = work_queue.cpp; path = sync/impl/work_queue.cpp; sourceTree = "<group>"; };
 		5DEAA36520212AF00024A6BE /* work_queue.hpp */ = {isa = PBXFileReference; fileEncoding = 4; lastKnownFileType = sourcecode.cpp.h; name = work_queue.hpp; path = sync/impl/work_queue.hpp; sourceTree = "<group>"; };
-<<<<<<< HEAD
-		5DEAA36A2024E3960024A6BE /* RLMSyncSubscription.h */ = {isa = PBXFileReference; lastKnownFileType = sourcecode.c.h; path = RLMSyncSubscription.h; sourceTree = "<group>"; };
-		5DEAA36B2024E3960024A6BE /* RLMSyncSubscription.mm */ = {isa = PBXFileReference; lastKnownFileType = sourcecode.cpp.objcpp; path = RLMSyncSubscription.mm; sourceTree = "<group>"; };
-=======
->>>>>>> 58601ce0
 		A05FA61E1B62C3900000C9B2 /* RLMObjectBase_Dynamic.h */ = {isa = PBXFileReference; lastKnownFileType = sourcecode.c.h; path = RLMObjectBase_Dynamic.h; sourceTree = "<group>"; };
 		C0004BEB1B8E4FCF00304BF3 /* RLMOptionalBase.h */ = {isa = PBXFileReference; fileEncoding = 4; lastKnownFileType = sourcecode.c.h; path = RLMOptionalBase.h; sourceTree = "<group>"; };
 		C0004BEC1B8E4FCF00304BF3 /* RLMOptionalBase.mm */ = {isa = PBXFileReference; fileEncoding = 4; lastKnownFileType = sourcecode.cpp.objcpp; path = RLMOptionalBase.mm; sourceTree = "<group>"; };
@@ -1151,8 +1145,8 @@
 				1AD3870B1D4A7FBB00479110 /* RLMSyncSession.mm */,
 				1ABF256A1D528B9900BAC441 /* RLMSyncSession_Private.hpp */,
 				3F6468381E3A98B1007BD064 /* RLMSyncSessionRefreshHandle.h */,
-				5DEAA36A2024E3960024A6BE /* RLMSyncSubscription.h */,
-				5DEAA36B2024E3960024A6BE /* RLMSyncSubscription.mm */,
+				5D5FA91820379BAD00E92B76 /* RLMSyncSubscription.h */,
+				5D5FA91720379BAD00E92B76 /* RLMSyncSubscription.mm */,
 				1ABDCDAD1D792FEB003489E3 /* RLMSyncUser.h */,
 				1ABDCDAF1D793008003489E3 /* RLMSyncUser.mm */,
 				1A33C42A1DAEB9C4001E87AA /* RLMSyncUser_Private.hpp */,
@@ -1635,7 +1629,6 @@
 				5D659EC11BE04556006515A0 /* RLMRealm_Private.h in Headers */,
 				1ABF256F1D52AB6200BAC441 /* RLMRealmConfiguration+Sync.h in Headers */,
 				5D659EC21BE04556006515A0 /* RLMRealmConfiguration.h in Headers */,
-				5DEAA36720212AF00024A6BE /* work_queue.hpp in Headers */,
 				5D659EC31BE04556006515A0 /* RLMRealmConfiguration_Private.h in Headers */,
 				5D659EC51BE04556006515A0 /* RLMResults.h in Headers */,
 				5D659EC61BE04556006515A0 /* RLMResults_Private.h in Headers */,
@@ -1644,14 +1637,10 @@
 				5D659EC91BE04556006515A0 /* RLMSwiftSupport.h in Headers */,
 				1A0512771D8746CD00806AEC /* RLMSyncConfiguration.h in Headers */,
 				3F336E8B1DA2FA15006CB5A0 /* RLMSyncConfiguration_Private.h in Headers */,
-<<<<<<< HEAD
-				1A7E6C6C1F329F10002DA6C8 /* RLMSyncPermissionResults.h in Headers */,
-				5DEAA36C2024E3960024A6BE /* RLMSyncSubscription.h in Headers */,
-=======
->>>>>>> 58601ce0
 				1AAF4D211D66585B00058FAD /* RLMSyncCredentials.h in Headers */,
 				1AF7EA961D340AF70001A9B5 /* RLMSyncManager.h in Headers */,
 				5D44AAE61F709794007BA84C /* RLMSyncPermission.h in Headers */,
+				5D5FA91A20379BAE00E92B76 /* RLMSyncSubscription.h in Headers */,
 				1A7E6C6C1F329F10002DA6C8 /* RLMSyncPermissionResults.h in Headers */,
 				1AD3870C1D4A7FBB00479110 /* RLMSyncSession.h in Headers */,
 				1ABDCDAE1D792FEB003489E3 /* RLMSyncUser.h in Headers */,
@@ -1673,12 +1662,8 @@
 			isa = PBXHeadersBuildPhase;
 			buildActionMask = 2147483647;
 			files = (
-<<<<<<< HEAD
-				5D44AAE71F7097AF007BA84C /* RLMSyncPermission.h in Headers */,
-				5DEAA36D2024E3970024A6BE /* RLMSyncSubscription.h in Headers */,
-=======
->>>>>>> 58601ce0
 				C2CAAE741E9643120025454C /* network_reachability.hpp in Headers */,
+				5D5FA91B20379BB500E92B76 /* RLMSyncSubscription.h in Headers */,
 				C281E9281E8A9CB50015BA4A /* network_reachability_observer.hpp in Headers */,
 				3F73BC971E3A879700FE80B6 /* NSError+RLMSync.h in Headers */,
 				5DD755A31BE056DE002800DA /* Realm.h in Headers */,
@@ -1721,7 +1706,6 @@
 				5D44AAE71F7097AF007BA84C /* RLMSyncPermission.h in Headers */,
 				1A7E6C6D1F329F10002DA6C8 /* RLMSyncPermissionResults.h in Headers */,
 				1A7003111D5270FF00FD9EE3 /* RLMSyncSession.h in Headers */,
-				5DEAA36920212BF90024A6BE /* work_queue.hpp in Headers */,
 				1ABDCDB11D793012003489E3 /* RLMSyncUser.h in Headers */,
 				1A7DE70B1D3847670029F0AE /* RLMSyncUtil.h in Headers */,
 				E8C6EAF41DD66C0C00EC1A03 /* RLMSyncUtil_Private.h in Headers */,
@@ -2247,7 +2231,6 @@
 				1A64CA8B1D8763B400BC0F9B /* keychain_helper.cpp in Sources */,
 				3F9026111C625C5D006AE98E /* list.cpp in Sources */,
 				3F9801A51C8E4F55000A8B07 /* list_notifier.cpp in Sources */,
-				5DEAA36E2024E3970024A6BE /* RLMSyncSubscription.mm in Sources */,
 				C281E9301E8BC7AC0015BA4A /* network_reachability_observer.cpp in Sources */,
 				3F73BC961E3A878500FE80B6 /* NSError+RLMSync.m in Sources */,
 				3FAB08481E1EC382001BC8DA /* object.cpp in Sources */,
@@ -2287,7 +2270,6 @@
 				5D659E971BE04556006515A0 /* RLMResults.mm in Sources */,
 				5D659E981BE04556006515A0 /* RLMSchema.mm in Sources */,
 				5D659E991BE04556006515A0 /* RLMSwiftSupport.m in Sources */,
-				5DEAA36620212AF00024A6BE /* work_queue.cpp in Sources */,
 				1A3623681D8384BA00945A54 /* RLMSyncConfiguration.mm in Sources */,
 				1AAF4D221D66585B00058FAD /* RLMSyncCredentials.m in Sources */,
 				1AF7EA971D340AF70001A9B5 /* RLMSyncManager.mm in Sources */,
@@ -2295,6 +2277,7 @@
 				1AD6E7A11E8C217000D4C8B4 /* RLMSyncPermissionResults.mm in Sources */,
 				1AD3870D1D4A7FBB00479110 /* RLMSyncSession.mm in Sources */,
 				1A33C4301DAEE445001E87AA /* RLMSyncSessionRefreshHandle.mm in Sources */,
+				5D5FA91920379BAE00E92B76 /* RLMSyncSubscription.mm in Sources */,
 				1ABDCDB01D793008003489E3 /* RLMSyncUser.mm in Sources */,
 				1A84132F1D4BCCE600C5326F /* RLMSyncUtil.mm in Sources */,
 				3F67DB3E1E26D69C0024533D /* RLMThreadSafeReference.mm in Sources */,
@@ -2390,7 +2373,6 @@
 				E8FD2E381D93345100569F10 /* keychain_helper.cpp in Sources */,
 				3F9026131C625C63006AE98E /* list.cpp in Sources */,
 				3F9801A71C8E4F5A000A8B07 /* list_notifier.cpp in Sources */,
-				5DEAA36F2024E3970024A6BE /* RLMSyncSubscription.mm in Sources */,
 				C281E9291E8A9CC90015BA4A /* network_reachability_observer.cpp in Sources */,
 				3F73BC981E3A879E00FE80B6 /* NSError+RLMSync.m in Sources */,
 				3FAB08491E1EC385001BC8DA /* object.cpp in Sources */,
@@ -2430,7 +2412,6 @@
 				5DD755951BE056DE002800DA /* RLMResults.mm in Sources */,
 				5DD755961BE056DE002800DA /* RLMSchema.mm in Sources */,
 				5DD755971BE056DE002800DA /* RLMSwiftSupport.m in Sources */,
-				5DEAA36820212BF90024A6BE /* work_queue.cpp in Sources */,
 				1A0512721D873F3300806AEC /* RLMSyncConfiguration.mm in Sources */,
 				17051FD01D93E0CC00EF8E67 /* RLMSyncCredentials.m in Sources */,
 				1A90FCBB1D3D37F50086A57F /* RLMSyncManager.mm in Sources */,
@@ -2438,6 +2419,7 @@
 				1AD6E7A31E8C218F00D4C8B4 /* RLMSyncPermissionResults.mm in Sources */,
 				1A7003081D5270C400FD9EE3 /* RLMSyncSession.mm in Sources */,
 				1A33C4311DAEE445001E87AA /* RLMSyncSessionRefreshHandle.mm in Sources */,
+				5D5FA91C20379BB500E92B76 /* RLMSyncSubscription.mm in Sources */,
 				17051FCE1D93DA0A00EF8E67 /* RLMSyncUser.mm in Sources */,
 				1A7003091D5270C700FD9EE3 /* RLMSyncUtil.mm in Sources */,
 				3F67DB411E26D6AD0024533D /* RLMThreadSafeReference.mm in Sources */,
