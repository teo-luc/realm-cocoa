--- conflicted
+++ resolved
@@ -16,7 +16,6 @@
 		22C389E91B44FB6C0055CE88 /* LaunchScreen.xib in Resources */ = {isa = PBXBuildFile; fileRef = 22C389D41B44FB6C0055CE88 /* LaunchScreen.xib */; };
 		22C389EA1B44FB6C0055CE88 /* RLMViewController.m in Sources */ = {isa = PBXBuildFile; fileRef = 22C389D81B44FB6C0055CE88 /* RLMViewController.m */; };
 		22C389EB1B44FB6C0055CE88 /* Images.xcassets in Resources */ = {isa = PBXBuildFile; fileRef = 22C389D91B44FB6C0055CE88 /* Images.xcassets */; };
-		22C389EC1B44FB6C0055CE88 /* Info.plist in Resources */ = {isa = PBXBuildFile; fileRef = 22C389DA1B44FB6C0055CE88 /* Info.plist */; };
 		22C389ED1B44FB6C0055CE88 /* main.m in Sources */ = {isa = PBXBuildFile; fileRef = 22C389DB1B44FB6C0055CE88 /* main.m */; };
 		22C389EE1B44FB6C0055CE88 /* RLMPuzzlePiece.m in Sources */ = {isa = PBXBuildFile; fileRef = 22C389DE1B44FB6C0055CE88 /* RLMPuzzlePiece.m */; };
 		22C389EF1B44FB6C0055CE88 /* AYVibrantButton.m in Sources */ = {isa = PBXBuildFile; fileRef = 22C389E11B44FB6C0055CE88 /* AYVibrantButton.m */; };
@@ -138,37 +137,6 @@
 /* End PBXBuildFile section */
 
 /* Begin PBXContainerItemProxy section */
-<<<<<<< HEAD
-		22C389F31B44FCC80055CE88 /* PBXContainerItemProxy */ = {
-			isa = PBXContainerItemProxy;
-			containerPortal = E8AB719E19BA502500F3EDB4 /* Project object */;
-			proxyType = 1;
-			remoteGlobalIDString = E8F70EC719BA51B1006F60D5;
-			remoteInfo = Realm;
-		};
-		3F6474991A79A07A008D5795 /* PBXContainerItemProxy */ = {
-			isa = PBXContainerItemProxy;
-			containerPortal = E8AB719E19BA502500F3EDB4 /* Project object */;
-			proxyType = 1;
-			remoteGlobalIDString = E8F70EC719BA51B1006F60D5;
-			remoteInfo = Realm;
-		};
-		3F64749B1A79A07F008D5795 /* PBXContainerItemProxy */ = {
-			isa = PBXContainerItemProxy;
-			containerPortal = E8AB719E19BA502500F3EDB4 /* Project object */;
-			proxyType = 1;
-			remoteGlobalIDString = E8F70EC719BA51B1006F60D5;
-			remoteInfo = Realm;
-		};
-		3F78C9B71B431CF300A0988E /* PBXContainerItemProxy */ = {
-			isa = PBXContainerItemProxy;
-			containerPortal = E8AB719E19BA502500F3EDB4 /* Project object */;
-			proxyType = 1;
-			remoteGlobalIDString = E8F70EC719BA51B1006F60D5;
-			remoteInfo = Realm;
-		};
-=======
->>>>>>> b5890851
 		C06134E01A718BB800D22D12 /* PBXContainerItemProxy */ = {
 			isa = PBXContainerItemProxy;
 			containerPortal = E8AB719E19BA502500F3EDB4 /* Project object */;
@@ -190,72 +158,6 @@
 			remoteGlobalIDString = C0658DB31A76CBD8002F7A84;
 			remoteInfo = "extension WatchKit Extension";
 		};
-<<<<<<< HEAD
-		C0DC41F21A70728B0067156A /* PBXContainerItemProxy */ = {
-			isa = PBXContainerItemProxy;
-			containerPortal = E8AB719E19BA502500F3EDB4 /* Project object */;
-			proxyType = 1;
-			remoteGlobalIDString = E8F70EC719BA51B1006F60D5;
-			remoteInfo = Realm;
-		};
-		E80ABD701AF2A9DA00A37843 /* PBXContainerItemProxy */ = {
-			isa = PBXContainerItemProxy;
-			containerPortal = E8AB719E19BA502500F3EDB4 /* Project object */;
-			proxyType = 1;
-			remoteGlobalIDString = E8F70EC719BA51B1006F60D5;
-			remoteInfo = Realm;
-		};
-		E879D9C81A12AA120035E2EB /* PBXContainerItemProxy */ = {
-			isa = PBXContainerItemProxy;
-			containerPortal = E8AB719E19BA502500F3EDB4 /* Project object */;
-			proxyType = 1;
-			remoteGlobalIDString = E8F70EC719BA51B1006F60D5;
-			remoteInfo = Realm;
-		};
-		E8BDBFCF1A11727800450CFF /* PBXContainerItemProxy */ = {
-			isa = PBXContainerItemProxy;
-			containerPortal = E8AB719E19BA502500F3EDB4 /* Project object */;
-			proxyType = 1;
-			remoteGlobalIDString = E8F70EC719BA51B1006F60D5;
-			remoteInfo = Realm;
-		};
-		E8F70ECC19BA5262006F60D5 /* PBXContainerItemProxy */ = {
-			isa = PBXContainerItemProxy;
-			containerPortal = E8AB719E19BA502500F3EDB4 /* Project object */;
-			proxyType = 1;
-			remoteGlobalIDString = E8F70EC719BA51B1006F60D5;
-			remoteInfo = Realm;
-		};
-		E8F70ED219BA52FE006F60D5 /* PBXContainerItemProxy */ = {
-			isa = PBXContainerItemProxy;
-			containerPortal = E8AB719E19BA502500F3EDB4 /* Project object */;
-			proxyType = 1;
-			remoteGlobalIDString = E8F70EC719BA51B1006F60D5;
-			remoteInfo = Realm;
-		};
-		E8F70ED619BA5341006F60D5 /* PBXContainerItemProxy */ = {
-			isa = PBXContainerItemProxy;
-			containerPortal = E8AB719E19BA502500F3EDB4 /* Project object */;
-			proxyType = 1;
-			remoteGlobalIDString = E8F70EC719BA51B1006F60D5;
-			remoteInfo = Realm;
-		};
-		E8F70EDA19BA5379006F60D5 /* PBXContainerItemProxy */ = {
-			isa = PBXContainerItemProxy;
-			containerPortal = E8AB719E19BA502500F3EDB4 /* Project object */;
-			proxyType = 1;
-			remoteGlobalIDString = E8F70EC719BA51B1006F60D5;
-			remoteInfo = Realm;
-		};
-		E8F70EDE19BA539C006F60D5 /* PBXContainerItemProxy */ = {
-			isa = PBXContainerItemProxy;
-			containerPortal = E8AB719E19BA502500F3EDB4 /* Project object */;
-			proxyType = 1;
-			remoteGlobalIDString = E8F70EC719BA51B1006F60D5;
-			remoteInfo = Realm;
-		};
-=======
->>>>>>> b5890851
 /* End PBXContainerItemProxy section */
 
 /* Begin PBXCopyFilesBuildPhase section */
@@ -274,11 +176,7 @@
 /* End PBXCopyFilesBuildPhase section */
 
 /* Begin PBXFileReference section */
-<<<<<<< HEAD
-		0295B8FE19D102880036D6C3 /* Realm.framework */ = {isa = PBXFileReference; lastKnownFileType = wrapper.framework; name = Realm.framework; path = "../../../build/ios-static/Realm.framework"; sourceTree = "<group>"; };
-=======
 		0295B8FE19D102880036D6C3 /* Realm.framework */ = {isa = PBXFileReference; lastKnownFileType = wrapper.framework; name = Realm.framework; path = Realm.framework; sourceTree = BUILT_PRODUCTS_DIR; };
->>>>>>> b5890851
 		0A73D4401B1442B200E1E8EE /* README.md */ = {isa = PBXFileReference; lastKnownFileType = net.daringfireball.markdown; name = README.md; path = ../../README.md; sourceTree = SOURCE_ROOT; };
 		22C389AB1B44FB030055CE88 /* Puzzle.app */ = {isa = PBXFileReference; explicitFileType = wrapper.application; includeInIndex = 0; path = Puzzle.app; sourceTree = BUILT_PRODUCTS_DIR; };
 		22C389D11B44FB6C0055CE88 /* AppDelegate.h */ = {isa = PBXFileReference; fileEncoding = 4; lastKnownFileType = sourcecode.c.h; path = AppDelegate.h; sourceTree = "<group>"; };
@@ -920,7 +818,6 @@
 			buildRules = (
 			);
 			dependencies = (
-				22C389F41B44FCC80055CE88 /* PBXTargetDependency */,
 			);
 			name = Puzzle;
 			productName = Puzzle;
@@ -1026,7 +923,6 @@
 			buildRules = (
 			);
 			dependencies = (
-				E80ABD6F1AF2A9DA00A37843 /* PBXTargetDependency */,
 			);
 			name = Draw;
 			productName = Simple;
@@ -1234,7 +1130,6 @@
 			files = (
 				22C389E91B44FB6C0055CE88 /* LaunchScreen.xib in Resources */,
 				22C389EB1B44FB6C0055CE88 /* Images.xcassets in Resources */,
-				22C389EC1B44FB6C0055CE88 /* Info.plist in Resources */,
 			);
 			runOnlyForDeploymentPostprocessing = 0;
 		};
@@ -1484,29 +1379,6 @@
 /* End PBXSourcesBuildPhase section */
 
 /* Begin PBXTargetDependency section */
-<<<<<<< HEAD
-		22C389F41B44FCC80055CE88 /* PBXTargetDependency */ = {
-			isa = PBXTargetDependency;
-			target = E8F70EC719BA51B1006F60D5 /* Realm */;
-			targetProxy = 22C389F31B44FCC80055CE88 /* PBXContainerItemProxy */;
-		};
-		3F64749A1A79A07A008D5795 /* PBXTargetDependency */ = {
-			isa = PBXTargetDependency;
-			target = E8F70EC719BA51B1006F60D5 /* Realm */;
-			targetProxy = 3F6474991A79A07A008D5795 /* PBXContainerItemProxy */;
-		};
-		3F64749C1A79A07F008D5795 /* PBXTargetDependency */ = {
-			isa = PBXTargetDependency;
-			target = E8F70EC719BA51B1006F60D5 /* Realm */;
-			targetProxy = 3F64749B1A79A07F008D5795 /* PBXContainerItemProxy */;
-		};
-		3F78C9B61B431CF300A0988E /* PBXTargetDependency */ = {
-			isa = PBXTargetDependency;
-			target = E8F70EC719BA51B1006F60D5 /* Realm */;
-			targetProxy = 3F78C9B71B431CF300A0988E /* PBXContainerItemProxy */;
-		};
-=======
->>>>>>> b5890851
 		C06134E11A718BB800D22D12 /* PBXTargetDependency */ = {
 			isa = PBXTargetDependency;
 			target = C0DC42051A7079D00067156A /* TodayExtension */;
@@ -1522,54 +1394,6 @@
 			target = C0658DB31A76CBD8002F7A84 /* extension WatchKit Extension */;
 			targetProxy = C0658DCA1A76CBD8002F7A84 /* PBXContainerItemProxy */;
 		};
-<<<<<<< HEAD
-		C0DC41F31A70728B0067156A /* PBXTargetDependency */ = {
-			isa = PBXTargetDependency;
-			target = E8F70EC719BA51B1006F60D5 /* Realm */;
-			targetProxy = C0DC41F21A70728B0067156A /* PBXContainerItemProxy */;
-		};
-		E80ABD6F1AF2A9DA00A37843 /* PBXTargetDependency */ = {
-			isa = PBXTargetDependency;
-			target = E8F70EC719BA51B1006F60D5 /* Realm */;
-			targetProxy = E80ABD701AF2A9DA00A37843 /* PBXContainerItemProxy */;
-		};
-		E879D9C71A12AA120035E2EB /* PBXTargetDependency */ = {
-			isa = PBXTargetDependency;
-			target = E8F70EC719BA51B1006F60D5 /* Realm */;
-			targetProxy = E879D9C81A12AA120035E2EB /* PBXContainerItemProxy */;
-		};
-		E8BDBFD01A11727800450CFF /* PBXTargetDependency */ = {
-			isa = PBXTargetDependency;
-			target = E8F70EC719BA51B1006F60D5 /* Realm */;
-			targetProxy = E8BDBFCF1A11727800450CFF /* PBXContainerItemProxy */;
-		};
-		E8F70ECD19BA5262006F60D5 /* PBXTargetDependency */ = {
-			isa = PBXTargetDependency;
-			target = E8F70EC719BA51B1006F60D5 /* Realm */;
-			targetProxy = E8F70ECC19BA5262006F60D5 /* PBXContainerItemProxy */;
-		};
-		E8F70ED319BA52FE006F60D5 /* PBXTargetDependency */ = {
-			isa = PBXTargetDependency;
-			target = E8F70EC719BA51B1006F60D5 /* Realm */;
-			targetProxy = E8F70ED219BA52FE006F60D5 /* PBXContainerItemProxy */;
-		};
-		E8F70ED719BA5341006F60D5 /* PBXTargetDependency */ = {
-			isa = PBXTargetDependency;
-			target = E8F70EC719BA51B1006F60D5 /* Realm */;
-			targetProxy = E8F70ED619BA5341006F60D5 /* PBXContainerItemProxy */;
-		};
-		E8F70EDB19BA5379006F60D5 /* PBXTargetDependency */ = {
-			isa = PBXTargetDependency;
-			target = E8F70EC719BA51B1006F60D5 /* Realm */;
-			targetProxy = E8F70EDA19BA5379006F60D5 /* PBXContainerItemProxy */;
-		};
-		E8F70EDF19BA539C006F60D5 /* PBXTargetDependency */ = {
-			isa = PBXTargetDependency;
-			target = E8F70EC719BA51B1006F60D5 /* Realm */;
-			targetProxy = E8F70EDE19BA539C006F60D5 /* PBXContainerItemProxy */;
-		};
-=======
->>>>>>> b5890851
 /* End PBXTargetDependency section */
 
 /* Begin PBXVariantGroup section */
@@ -1822,7 +1646,6 @@
 			buildSettings = {
 				ASSETCATALOG_COMPILER_APPICON_NAME = AppIcon;
 				ENABLE_BITCODE = NO;
-				FRAMEWORK_SEARCH_PATHS = "$(inherited)";
 				GCC_PRECOMPILE_PREFIX_HEADER = YES;
 				GCC_PREFIX_HEADER = "";
 				GCC_PREPROCESSOR_DEFINITIONS = (
@@ -1841,7 +1664,6 @@
 			buildSettings = {
 				ASSETCATALOG_COMPILER_APPICON_NAME = AppIcon;
 				ENABLE_BITCODE = NO;
-				FRAMEWORK_SEARCH_PATHS = "$(inherited)";
 				GCC_PRECOMPILE_PREFIX_HEADER = YES;
 				GCC_PREFIX_HEADER = "";
 				INFOPLIST_FILE = Draw/Info.plist;
